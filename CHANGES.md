--- conflicted
+++ resolved
@@ -6,13 +6,10 @@
 
 ## Unpublished
 
-<<<<<<< HEAD
 - {gh}`786` Check directly whether child and parent are in same Bedarfsgemeinschaft for
   Kindergeldübertrag ({ghuser}`MImmesberger`).
-=======
 - {gh}`785` Add NotImplementedError to Unterhaltsvorschuss and test whether output from
   `create_synthetic_data` is enough to compute default targets ({ghuser}`MImmesberger`).
->>>>>>> 3816876a
 - {gh}`772` Add Mindesteinkommen check to Wohngeld, calculate anz_eig_kind_bis_24
   instead of requiring it as an input variable ({ghuser}`MImmesberger`).
 - {gh}`771` Move SGB II Regelsatz calculation from BG to individual level
