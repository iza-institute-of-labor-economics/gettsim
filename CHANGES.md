--- conflicted
+++ resolved
@@ -6,13 +6,10 @@
 
 ## Unpublished
 
-<<<<<<< HEAD
 - {gh}`636`, {gh}`637` Reduced contribution rate for retirees for long-term care
   insurance until 2004 ({ghuser}`MImmesberger`).
-=======
 - {gh}`639` Infer `columns_overriding_functions` for `compute_taxes_and_transfers` from
   functions and data ({ghuser}`lars-reimann`).
->>>>>>> 7f59e2c3
 - {gh}`638` Don't use functions in `compute_taxes_and_transfers` that are not active
   ({ghuser}`lars-reimann`).
 - {gh}`618`, {gh}`623` Apply `@dates_active` decorator to Abgeltungssteuer, Midi- and
