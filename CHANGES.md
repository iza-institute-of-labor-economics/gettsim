--- conflicted
+++ resolved
@@ -6,12 +6,11 @@
 
 ## Unpublished
 
-<<<<<<< HEAD
-- {gh}`729` Fix bugs in calculation of Unterhaltsvorschuss and Grundsicherung im Alter
-=======
-- {gh}`732` Change wealth input variable to individual-level (`vermögen_bedürft`).
+- {gh}`732` Change wealth input variable to individual-level (`vermögen_bedürft`) 
+  ({ghuser}`ChristianZimpelmann`).
 - {gh}`730` Add argument to create_synthetic_data on whether adults are married.
->>>>>>> c9f7d791
+  ({ghuser}`ChristianZimpelmann`).
+- {gh}`729` Fix bugs in calculation of Unterhaltsvorschuss and Grundsicherung im Alter 
   ({ghuser}`ChristianZimpelmann`).
 - {gh}`721` Optionally skip vectorization of a policy function ({ghuser}`lars-reimann`).
 - {gh}`720` Combined decorator for policy information ({ghuser}`lars-reimann`).
