--- conflicted
+++ resolved
@@ -7,18 +7,14 @@
 
 ## Unpublished
 
-<<<<<<< HEAD
-- {gh}`591` Fix minor bug in wealth exemptions for Kinderzuschlag in 2023
-  ({ghuser}`ChristianZimpelmann`).
-- {gh}`589` Fix minor bug in `arbeitsl_geld_2_eink_anr_frei_m`
-=======
 - {gh}`593` Implement reform of gesetzliche Pflegepflegeversicherung effective
   as of 2023-07-01 ({ghuser}`paulinaschroeder`).
 - {gh}`602` Correct `midijob_faktor_f` ({ghuser}`paulinaschroeder`).
 - {gh}`600` Extend the `access_different_date` functionality for `jahresanfang`.
   ({ghuser}`paulinaschroeder`).
-- {gh}`589` Fix minor bug in `arbeitsl_geld_2_eink_anr_frei_m`.
->>>>>>> 9d50506c
+- {gh}`591` Fix minor bug in wealth exemptions for Kinderzuschlag in 2023
+  ({ghuser}`ChristianZimpelmann`).
+- {gh}`589` Fix minor bug in `arbeitsl_geld_2_eink_anr_frei_m`
   ({ghuser}`ChristianZimpelmann`).
 - {gh}`583` Automatic conversion between different time units ({ghuser}`lars-reimann`).
 - {gh}`581` Add `_y` suffix to names of yearly variables ({ghuser}`lars-reimann`).
