--- conflicted
+++ resolved
@@ -6,9 +6,7 @@
 
 ## Unpublished
 
-<<<<<<< HEAD
-- {gh}`601` Add groupings `st_id` and `bg_id` ({ghuser}`lars-reimann`).
-=======
+- {gh}`601` Add groupings `sn_id`, `fg_id`, and `bg_id` ({ghuser}`lars-reimann`).
 - {gh}`590` Add allowance for child income for Kinderzuschlag.
   ({ghuser}`ChristianZimpelmann`).
 - {gh}`624` Don't create functions for other time units if this leads to a cycle in the
@@ -25,7 +23,6 @@
   functions and data ({ghuser}`lars-reimann`).
 - {gh}`638` Don't use functions in `compute_taxes_and_transfers` that are not active
   ({ghuser}`lars-reimann`).
->>>>>>> e32ad80d
 - {gh}`618`, {gh}`623` Apply `@dates_active` decorator to Abgeltungssteuer, Midi- and
   Minijobs, Pflegeversicherung. ({ghuser}`hmgaudecker`).
 - {gh}`624` Don't create functions for other time units if this leads to a cycle in the
