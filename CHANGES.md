--- conflicted
+++ resolved
@@ -6,17 +6,15 @@
 
 ## Unpublished
 
-<<<<<<< HEAD
+
 - {gh}`632` Zugangsfaktor calculation with monthly precision ({ghuser}`TeBackh`).
 - {gh}`624` Don't create functions for other time units if this leads to a cycle in the graph ({ghuser}`lars-reimann`).
-=======
 - {gh}`630` Fixes bug in `piecewise_polynomial` that ignored jumps in intercepts
   ({ghuser}`nafetsk`).
 - {gh}`639` Infer `columns_overriding_functions` for `compute_taxes_and_transfers` from
   functions and data ({ghuser}`lars-reimann`).
 - {gh}`638` Don't use functions in `compute_taxes_and_transfers` that are not active
   ({ghuser}`lars-reimann`).
->>>>>>> ef68b266
 - {gh}`618`, {gh}`623` Apply `@dates_active` decorator to Abgeltungssteuer, Midi- and
   Minijobs, Pflegeversicherung. ({ghuser}`hmgaudecker`).
 - {gh}`624` Don't create functions for other time units if this leads to a cycle in the
