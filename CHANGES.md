--- conflicted
+++ resolved
@@ -6,11 +6,8 @@
 
 ## Unpublished
 
-<<<<<<< HEAD
 - {gh}`653` Adding Soli to Lohnsteuer test cases ({ghuser}`JakobWegmann`).
-=======
 - {gh}`643` Fix bug in Midijobfaktor calculation in 2004. ({ghuser}`MImmesberger`).
->>>>>>> b9aaaf84
 - {gh}`590` Add allowance for child income for Kinderzuschlag.
   ({ghuser}`ChristianZimpelmann`).
 - {gh}`624` Don't create functions for other time units if this leads to a cycle in the
