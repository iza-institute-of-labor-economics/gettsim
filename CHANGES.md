# Changes

This is a record of all past `gettsim` releases and what went into them
in reverse chronological order. We follow [semantic
versioning](https://semver.org/) and all releases are available on
[Anaconda.org](https://anaconda.org/gettsim/gettsim).

## 0.6.0 —

- {gh}`323` Health care contribution parameters are better aligned with
  law. Restructure calculation of ges_krankenv, minor changes to
  ges_pflegev. ({ghuser}`Eric-Sommer`, {ghuser}`ChristianZimpelmann`).

- {gh}`392` Fix relative tolerance which was set too high for some tests.
  Rename <span class="title-ref">vorsorge</span> to <span
  class="title-ref">vorsorgeaufw</span> ({ghuser}`LauraGergeleit`,
  {ghuser}`ChristianZimpelmann`).

- {gh}`385` Make altersentlastungsbetrag dependent on age not on current
  date ({ghuser}`m-pannier`, {ghuser}`lillyfischer`).

- {gh}`393` normal retirement age adjustment aligned with the rules
  ({ghuser}`TeBackh`).

- {gh}`396` Implement pension for (very) long term insured, including eligibility criteria,
  i.e. "Wartezeiten". Implement pension for women ({ghuser}`TeBackh`).

- {gh}`403` Replace <span class="title-ref">Bokeh</span> with <span
  class="title-ref">plotly</span> for visualization.
  ({ghuser}`effieHAN`,{ghuser}`sofyaakimova`).

- {gh}`380` Implement an automatic type conversion of imported variables.
  Adding test cases in <span
  class="title-ref">test_interface.py</span> ({ghuser}`LauraGergeleit`,
  {ghuser}`ChristianZimpelmann`).

- {gh}`406` Changed variable name from <span
  class="title-ref">vermögen_hh</span> to <span
  class="title-ref">vermögen_bedürft_hh</span>. Add test cases for
  several transfers ({ghuser}`LauraGergeleit`).

- {gh}`415` Define supported groupings in <span
  class="title-ref">config.py</span> ({ghuser}`LauraGergeleit`,
  {ghuser}`ChristianZimpelmann`).

- {gh}`416` Added documentation page for Vermögensbegriff for transfers
  ({ghuser}`LauraGergeleit`).

- {gh}`423` Modeled marginal employment rules reform from 10/2022
  ({ghuser}`Eric-Sommer`, {ghuser}`LauraGergeleit`).

- {gh}`399` Use dags package to create the DAG ({ghuser}`ChristianZimpelmann`).

- {gh}`440` Implemented Bürgergeld, which reforms <span
  class="title-ref">arbeitsl_geld_2</span> from 01/01/2023
  ({ghuser}`LauraGergeleit`).

<<<<<<< HEAD
- {gh}`450` Update CI, use modern package structure ({ghuser}`hmgaudecker`)
- {gh}`428` Added a new test for retirement ages for (very) long term insured and women.
  ({ghuser}`LauraGergeleit`)
=======
- {gh}`450` Update CI, use modern package structure ({ghuser}`hmgaudecker`).

>>>>>>> ebfafff1
- {gh}`470` Execute notebooks as part of the documentation build on readthedocs
  ({ghuser}`hmgaudecker`).

- {gh}`463` Adjust Günstigerprüfung between Kindergeld and Kinderfreibetrag such that
  Kindergeld is not set to 0 if Kinderfreibetrag is beneficial
  ({ghuser}`LauraGergeleit`, {ghuser}`ChristianZimpelmann`).

- {gh}`461` Fix bug in calculation of income for Kinderzuschlag.
  ({ghuser}`ChristianZimpelmann`).

- {gh}`484` Implement Kindersofortzuschlag. ({ghuser}`LauraGergeleit`).

## 0.5.1 — 2022-04-21

- {gh}`377` Fix wrong parameter value for <span
  class="title-ref">ges_pflegev</span> contribution
  ({ghuser}`JuergenWiemers`).
- {gh}`383` Remove ä, ö, ü from file names ({ghuser}`ChristianZimpelmann`).

## 0.5.0 — 2022-04-01

- {gh}`327` add behinderten_pauschbetrag for 1975-1986 ({ghuser}`lillyfischer`).

- {gh}`285` Set up bokeh dashboard to visualize tax-benefit parameters
  ({ghuser}`Si-Pf`, {ghuser}`Eric-Sommer`).

- {gh}`306` Add the possibility to load the value of a parameter of the previous
  year when calling <span
  class="title-ref">set_up_policy_environment</span>
  ({ghuser}`ChristianZimpelmann`).

- {gh}`275` Implement Grundrente. Implement Grundsicherung im Alter. Remove
  <span class="title-ref">ges_rente_m</span> as input. Rename <span
  class="title-ref">gettsim.renten_anspr</span> to <span
  class="title-ref">gettsim.transfers.rente</span>. Rename <span
  class="title-ref">gettsim.social_insurance</span> to <span
  class="title-ref">gettsim.social_insurance_contributions</span>
  ({ghuser}`davpahl`, {ghuser}`ChristianZimpelmann`).

- {gh}`307` Allow to specify order up to which ancestors and descendants are shown
  when plotting a dag ({ghuser}`ChristianZimpelmann`).

- {gh}`310` Added Mehrbedarf G to Implementation of Grundsicherung im Alter
  ({ghuser}`paulinaschroeder`).

- {gh}`311` Rename variable kaltmiete_m_hh to bruttokaltmiete_m_hh
  ({ghuser}`LauraGergeleit`).

- {gh}`319` {gh}`320` Implement changes for social assistance and social insurance
  becoming effective in 2022 ({ghuser}`Eric-Sommer`).

- {gh}`322` Add updated wohngeld parameters for 2022 ({ghuser}`mjbloemer`,
  {ghuser}`lillyfischer`).

- {gh}`312` Updated GEP-01 with effects on character limits, time and unit
  identifiers, adjustments for DAG backend ({ghuser}`hmgaudecker`).

- {gh}`314` Enforced character limits from GEP-01 for all function names
  and input variables. Make variable names more precise (e.g., <span
  class="title-ref">ges\_</span> in front of all social insurance
  parameters that have private counterparts, <span
  class="title-ref">eink_st</span> everywhere the income tax is
  meant). Make variables consistent (e.g. <span
  class="title-ref">kinderfreibetrag</span> had different
  abbreviations, now <span class="title-ref">kinderfreib</span>
  everywhere). ({ghuser}`hmgaudecker`, {ghuser}`ChristianZimpelmann`)

- {gh}`343` New argument for \`compute_taxes_and_transfers\`: <span
  class="title-ref">rounding</span>. If set to False, rounding of
  outputs is disabled. Add rounding for <span
  class="title-ref">eink_st_tu</span>. Rounding for other functions
  will be introduced in future PRs. ({ghuser}`ChristianZimpelmann`).

- {gh}`349` Create parameters for several hard coded numbers in code.
  ({ghuser}`LauraGergeleit`).

- {gh}`355` Major renaming based on GEP 01, e.g.: correct use of
  `_m`-suffix; `alleinerziehend` becomes `alleinerz`; rename <span
  class="title-ref">ges_rentenv.yaml</span> to <span
  class="title-ref">ges_rente.yaml</span> ({ghuser}`hmgaudecker`,
  {ghuser}`ChristianZimpelmann`)

- {gh}`356` Define functions on scalars and have them vectorised.
  Implement aggregation functions on group levels. ({ghuser}`LauraGergeleit`,
  {ghuser}`ChristianZimpelmann`)

## 0.4.2 — 2022-01-25

- Ensure GETTSIM works with Pandas 1.4 ({gh}`337`)

## 0.4.1 — 2021-04-11

- {gh}`248` Implement 2021 increase in lump sum tax deductions for disabled.
  ({ghuser}`Eric-Sommer`).

- {gh}`254` Implement 2021 increase in unemployment benefits
  ({ghuser}`Eric-Sommer`).

- {gh}`253` Implement 2021 changes in health insurance contribution rates and
  other social insurance regulations ({ghuser}`Eric-Sommer`).

- {gh}`266` Adjust visualization.py to link nodes of DAGs to documentation
  properly ({ghuser}`davpahl`, {ghuser}`ChristianZimpelmann`).

- {gh}`267` Implement new calculation of Kinderzuschlag parameter
  ({ghuser}`Eric-Sommer`).

- {gh}`252` implement 2021 reforms to income tax tariff and family tax deductions
  ({ghuser}`Eric-Sommer`).

- {gh}`235` Module to create synthetic data
  ({ghuser}`Eric-Sommer`, {ghuser}`ChristianZimpelmann`).

- {gh}`256` Implement 2021 housing benefit reform ({ghuser}`Eric-Sommer`).

- {gh}`283` Implement Kinderbonus in 2020 and 2021
  ({ghuser}`ChristianZimpelmann`).

## 0.4.0 — 2020-11-11

- {gh}`241` renaming of directories: <span class="title-ref">gettsim.benefits</span> to <span class="title-ref">gettsim.transfers</span>;
  <span class="title-ref">gettsim.soz_vers</span> to <span
  class="title-ref">gettsim.social_insurance</span>; <span
  class="title-ref">gettsim.data</span> to <span
  class="title-ref">gettsim.parameters</span> ({ghuser}`MaxBlesch`,
  {ghuser}`ChristianZimpelmann`).

- {gh}`230` adds type hints and links all docstring variables to the documentation.
  Also all functions have a one liner docstring now ({ghuser}`MaxBlesch`,
  {ghuser}`FelixAhlbrecht`).

- {gh}`232` introduces beginner tutorials on how to use GETTSIM ({ghuser}`amageh`,
  {ghuser}`davpahl`, {ghuser}`Trichter33`).

- {gh}`185` adds the DAG code for renten_anspr_m ({ghuser}`MaxBlesch`). This is
  based on the pension simulation code by ({ghuser}`Eric-Sommer`).

- {gh}`184` adds visualization of the tax and transfer system as an
  interactive bokeh plot and documentation improvements
  ({ghuser}`tobiasraabe`).

- {gh}`198` enhances the loader of internal and user functions, adds a
  tutorial for how to pass functions to the interface and provides
  more tests ({ghuser}`tobiasraabe`).

- {gh}`213` changes `compute_taxes_and_transfers` such that it always
  returns a pandas DataFrame and removes the <span
  class="title-ref">return_dag</span> option ({ghuser}`tobiasraabe`).

- {gh}`219` refactors the DAG and makes it independent from the main
  interface ({ghuser}`tobiasraabe`). The PR also changes the names of
  interface arguments: `functions` instead of `user_functions`,
  `set_up_policy_environment` instead of `get_policy_for_date`,
  `columns_overriding_functions` instead of `user_columns` and some
  more changes.

- {gh}`225` makes gettsim ready for Python 3.8 ({ghuser}`tobiasraabe`).

## 0.3.4 — 2020-07-30

- {gh}`222` Fix wohngeld coefficent. Add test for increasing wohngeld.
  ({ghuser}`hmgaudecker`, {ghuser}`MaxBlesch`)

## 0.3.3 — 2020-06-27

- {gh}`212` improves the error message when reduced series could not be
  expanded with an id variable and fixes a related error in the
  internal functions ({ghuser}`hmgaudecker`, {ghuser}`tobiasraabe`).
- {gh}`214` adds a check for missing root nodes ({ghuser}`tobiasraabe`).
- {gh}`215` adds a check for duplicate `targets` ({ghuser}`tobiasraabe`).
- {gh}`216` fixed calculation of kindergeldzuschlag and wohngeld. Changed
  check against arbeitsl_geld_2 ({ghuser}`tobiasraabe`).

## 0.3.2 — 2020-06-19

- {gh}`196` adds docstring to <span
  class="title-ref">policy_for_date.py</span> and improves its
  interface ({ghuser}`MaxBlesch`).
- {gh}`197` adds all functions which build the tax and transfer system to
  the documentation ({ghuser}`tobiasraabe`).
- {gh}`198` enhances the loader of internal and user functions, adds a
  tutorial for how to pass functions to the interface and provides
  more tests ({ghuser}`tobiasraabe`).
- {gh}`200` adds a debug mode to gettsim and documents the feature
  ({ghuser}`tobiasraabe`).
- {gh}`201` improves the calculation of `hh_freib` and renames it to
  `alleinerziehend_freib` ({ghuser}`MaxBlesch`, {ghuser}`tobiasraabe`).
- {gh}`202` fixes bugs that surfaced for negative incomes ({ghuser}`MaxBlesch`).
- {gh}`206` fixes several bugs in <span
  class="title-ref">arbeitsl_geld_2</span> and related transfers,
  calculating them at the appropriate (household) level ({ghuser}`MaxBlesch`).

## 0.3.1 — 2020-06-05

- {gh}`188` removes misleading code bits from the documentation and adds a
  copy-button ({ghuser}`tobiasraabe`).
- {gh}`191` adds a skip and a warning if <span
  class="title-ref">gettsim.test()</span> is repeatedly called
  ({ghuser}`tobiasraabe`).

## 0.3.0 — 2020-06-04

- Cleanup of ALG II parameters and documentation ({ghuser}`mjbloemer`)
- Break up params.yaml into group-level files ({ghuser}`MaxBlesch`)
- Corrected income deductions for additional child benefit
  ({ghuser}`Eric-Sommer`)
- Implemented "Starke-Familien-Gesetz" from July 2019 on child
  benefits ({ghuser}`Eric-Sommer`)
- Remove child specific ALG II withdrawal and refactoring of ALG II
  ({ghuser}`MaxBlesch`, {ghuser}`mjbloemer`)
- Add ALG II transfer withdrawal 2005-01-01 to 2005-09-30
  ({ghuser}`mjbloemer`, {ghuser}`MaxBlesch`)
- Child tax allowance modelled as two separate items. ({ghuser}`Eric-Sommer`)
- Alimony advance payment (_Unterhaltsvorschuss_) now modelled more in
  line with the law ({ghuser}`Eric-Sommer`)
- Implement Art. 3 of _Familienentlastungsgesetz_ on income tax tariff
  and child tax allowance becoming effective in 2020 ({ghuser}`Eric-Sommer`)
- Implement parity in health care contributions since 2019 and 2020
  contribution rates ({ghuser}`Eric-Sommer`)
- Add _Elterngeld_ calculation ({ghuser}`MaxBlesch`, {ghuser}`boryana-ilieva`)
- Fix Soli 1991 calculation, improve Soli 1995 calculation, add 2021
  Soli parameters and add Soli tests ({ghuser}`mjbloemer`, {ghuser}`MaxBlesch`)
- Implement pre-2010 ruling on _Vorsorgeaufwendungen_ ({ghuser}`Eric-Sommer`)
- `gettsim` is released as a conda noarch package ({ghuser}`tobiasraabe`)
- Implement 2020 reform increasing housing benefit
  (_Wohngeldstärkungsgesetz_) and complete parameters on past benefits
  ({ghuser}`Eric-Sommer`)
- Regroup wohngeld parameters according to GEP-3 ({ghuser}`MaxBlesch`)
- Renamed all data columns to German names ({ghuser}`amageh`, {ghuser}`MaxBlesch`)
- Renamed and regrouped all param files ({ghuser}`Eric-Sommer`, {ghuser}`MaxBlesch`)
- Added generic/piecewise functions ({ghuser}`johannesgoldbeck`,
  {ghuser}`ppoepperling`, {ghuser}`MaxBlesch`)
- A series of pull requests established the new DAG-based backend and
  refactored the calculation of benefits, taxes, and social insurance
  ({ghuser}`MaxBlesch`, {ghuser}`tobiasraabe`)
- Error messages for the new interface ({ghuser}`hmgaudecker`, {ghuser}`tobiasraabe`).

## 0.2.1 — 2019-11-20

- Fix error with real SOEP data and "Wohngeld" for households with
  more than 12 household members ({ghuser}`Eric-Sommer`, {ghuser}`MaxBlesch`)
- Better description of required input and output columns
  ({ghuser}`MaxBlesch`, {ghuser}`Eric-Sommer`)
- Fix dependencies for conda package ({ghuser}`tobiasraabe`)
- Fill changelog and include in docs ({ghuser}`tobiasraabe`, {ghuser}`hmgaudecker`)
- Add maintenance section to website ({ghuser}`tobiasraabe`)

## 0.2.0 — 2019-11-06

Initial release of `gettsim`.

- Set up as a conda-installable package ({ghuser}`tobiasraabe`)
- Migration of the parameter database from xls to yaml ({ghuser}`mjbloemer`,
  {ghuser}`MaxBlesch`)
- Migration of test parameters from xls to csv ({ghuser}`MaxBlesch`,
  {ghuser}`tobiasraabe`)
- Get the main entry point to work, change interface ({ghuser}`MaxBlesch`,
  {ghuser}`janosg`, {ghuser}`Eric-Sommer`, {ghuser}`hmgaudecker`, {ghuser}`tobiasraabe`)
- Tax and transfer module uses apply instead of loops ({ghuser}`MaxBlesch`,
  {ghuser}`hmgaudecker`)
- Correct tax treatment of child care costs ({ghuser}`Eric-Sommer`)
- Improve calculation of housing allowance ({ghuser}`Eric-Sommer`)

## 0.1 and prior work — 2019-09-30

Most code written by {ghuser}`Eric-Sommer` based on [IZAΨMOD](https://www.iza.org/publications/dp/8553/documentation-izapsmod-v30-the-iza-policy-simulation-model&gt),
a policy microsimulation model developed at [IZA](https://www.iza.org).<|MERGE_RESOLUTION|>--- conflicted
+++ resolved
@@ -54,15 +54,14 @@
 - {gh}`440` Implemented Bürgergeld, which reforms <span
   class="title-ref">arbeitsl_geld_2</span> from 01/01/2023
   ({ghuser}`LauraGergeleit`).
-
-<<<<<<< HEAD
+  
 - {gh}`450` Update CI, use modern package structure ({ghuser}`hmgaudecker`)
+
 - {gh}`428` Added a new test for retirement ages for (very) long term insured and women.
   ({ghuser}`LauraGergeleit`)
-=======
+
 - {gh}`450` Update CI, use modern package structure ({ghuser}`hmgaudecker`).
 
->>>>>>> ebfafff1
 - {gh}`470` Execute notebooks as part of the documentation build on readthedocs
   ({ghuser}`hmgaudecker`).
 
