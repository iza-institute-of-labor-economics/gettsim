--- conflicted
+++ resolved
@@ -8,6 +8,7 @@
   - anaconda-client
   - conda-build
   - conda-verify
+  - nbsphinx
   - networkx
   - pandas
   - pdbpp
@@ -16,11 +17,6 @@
   - pytest
   - pytest-cov
   - pytest-xdist
-<<<<<<< HEAD
-=======
-  - nbsphinx
-  - networkx
->>>>>>> 3b90fb5e
   - restructuredtext_lint
   - sphinx
   - sphinx_rtd_theme
