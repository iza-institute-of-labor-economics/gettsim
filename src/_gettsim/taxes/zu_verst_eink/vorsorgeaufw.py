--- conflicted
+++ resolved
@@ -303,13 +303,8 @@
 
 
 @dates_active(end="2019-12-31")
-<<<<<<< HEAD
-def _vorsorgeaufw_vom_lohn_tu_bis_2004(
+def _vorsorgeaufw_vom_lohn_y_tu_bis_2004(
     bruttolohn_m_bg: float,
-=======
-def _vorsorgeaufw_vom_lohn_y_tu_bis_2004(
-    bruttolohn_m_tu: float,
->>>>>>> c11fe7e1
     gemeinsam_veranlagt_tu: bool,
     eink_st_abzuege_params: dict,
 ) -> float:
