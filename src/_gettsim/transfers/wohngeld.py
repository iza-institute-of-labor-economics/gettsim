"""This module provides functions to compute residence allowance (Wohngeld)."""
from _gettsim.config import numpy_or_jax as np
from _gettsim.piecewise_functions import piecewise_polynomial
from _gettsim.shared import add_rounding_spec, dates_active


def wohngeld_m_hh(
    wohngeld_nach_vermög_check_m_hh: float,
    wohngeld_vorrang_hh: bool,
    wohngeld_kinderzuschl_vorrang_hh: bool,
    erwachsene_alle_rentner_hh: bool,
) -> float:
    """Calculate final housing benefit on household level.

    Parameters
    ----------
    wohngeld_nach_vermög_check_m_hh
        See :func:`wohngeld_nach_vermög_check_m_hh`.
    wohngeld_vorrang_hh
        See :func:`wohngeld_vorrang_hh`.
    wohngeld_kinderzuschl_vorrang_hh
        See :func:`wohngeld_kinderzuschl_vorrang_hh`.
    erwachsene_alle_rentner_hh
        See :func:`erwachsene_alle_rentner_hh`.

    Returns
    -------

    """
    if (
        (not wohngeld_vorrang_hh)
        and (not wohngeld_kinderzuschl_vorrang_hh)
        or erwachsene_alle_rentner_hh
    ):
        out = 0.0
    else:
        out = wohngeld_nach_vermög_check_m_hh

    # ToDo: Add as parameter. Implement as rounding?
    if out < 10:
        out = 0.0
    return out


def wohngeld_abzüge_st_sozialv_m(
    eink_st_y_tu: float,
    ges_rentenv_beitr_m: float,
    ges_krankenv_beitr_m: float,
    kind: bool,
    wohngeld_params: dict,
) -> float:
    """Calculate housing benefit subtractions on the individual level.

    Note that eink_st_y_tu is used as an approximation for taxes on income (as mentioned
    in § 16 WoGG Satz 1 Nr. 1).

    Parameters
    ----------
    eink_st_y_tu
        See :func:`eink_st_y_tu`.
    ges_rentenv_beitr_m
        See :func:`ges_rentenv_beitr_m`.
    ges_krankenv_beitr_m
        See :func:`ges_krankenv_beitr_m`.
    kind
        See basic input variable :ref:`kind <kind>`.
    wohngeld_params
        See params documentation :ref:`wohngeld_params <wohngeld_params>`.

    Returns
    -------

    """
    abzug_stufen = (
        (eink_st_y_tu > 0) + (ges_rentenv_beitr_m > 0) + (ges_krankenv_beitr_m > 0)
    )
    if kind:
        out = 0.0
    else:
        out = wohngeld_params["abzug_stufen"][abzug_stufen]
    return out


@dates_active(end="2006-12-31", change_name="wohngeld_eink_vor_freib_m")
def wohngeld_eink_vor_freib_m_ohne_elterngeld(  # noqa: PLR0913
    eink_selbst_y: float,
    eink_abhängig_beschäftigt_y: float,
    kapitaleink_brutto_y: float,
    eink_vermietung_y: float,
    arbeitsl_geld_m: float,
    sonstig_eink_m: float,
    eink_rente_zu_verst_m: float,
    kind_unterh_erhalt_m: float,
    unterhaltsvors_m: float,
    wohngeld_abzüge_st_sozialv_m: float,
) -> float:
    """Sum gross incomes relevant for housing benefit calculation on individual level
    and deducting individual housing benefit subtractions.
    Reference: § 14 WoGG

    Parameters
    ----------
    eink_selbst_y
        See :func:`_eink_selbst`.
    eink_abhängig_beschäftigt_y
        See :func:`eink_abhängig_beschäftigt_y`.
    kapitaleink_brutto_y
        See :func:`kapitaleink_brutto_y`.
    eink_vermietung_y
        See :func:`eink_vermietung_y`.
    arbeitsl_geld_m
        See :func:`arbeitsl_geld_m`.
    sonstig_eink_m
        See :func:`sonstig_eink_m`.
    eink_rente_zu_verst_m
        See :func:`eink_rente_zu_verst_m`.
    kind_unterh_erhalt_m
        See basic input variable :ref:`kind_unterh_erhalt_m <kind_unterh_erhalt_m>`.
    unterhaltsvors_m
        See :func:`unterhaltsvors_m`.

    Returns
    -------

    """
    einkommen = (
        eink_selbst_y
        + eink_abhängig_beschäftigt_y
        + kapitaleink_brutto_y
        + eink_vermietung_y
    ) / 12

    transfers = (
        arbeitsl_geld_m
        + eink_rente_zu_verst_m
        + kind_unterh_erhalt_m
        + unterhaltsvors_m
    )

    eink_ind = einkommen + transfers + sonstig_eink_m
    out = (1 - wohngeld_abzüge_st_sozialv_m) * eink_ind
    return out


@dates_active(start="2007-01-01", change_name="wohngeld_eink_vor_freib_m")
def wohngeld_eink_vor_freib_m_mit_elterngeld(  # noqa: PLR0913
    eink_selbst_y: float,
    eink_abhängig_beschäftigt_y: float,
    kapitaleink_brutto_y: float,
    eink_vermietung_y: float,
    arbeitsl_geld_m: float,
    sonstig_eink_m: float,
    eink_rente_zu_verst_m: float,
    # kind_unterh_erhalt_m: float,
    # unterhaltsvors_m: float,
    elterngeld_anr_m: float,
    wohngeld_abzüge_st_sozialv_m: float,
) -> float:
    """Sum gross incomes relevant for housing benefit calculation on individual level
    and deducting individual housing benefit subtractions. Reference: § 14 WoGG

    # ToDo: deduct unterhaltsvors_m here instead of in wohngeld_eink_m_hh. Functions in
    KGS gettsim-application need to be adjusted, too.

    Parameters
    ----------
    eink_selbst_y
        See :func:`_eink_selbst`.
    eink_abhängig_beschäftigt_y
        See :func:`eink_abhängig_beschäftigt_y`.
    kapitaleink_brutto_y
        See :func:`kapitaleink_brutto_y`.
    eink_vermietung_y
        See :func:`eink_vermietung_y`.
    arbeitsl_geld_m
        See :func:`arbeitsl_geld_m`.
    sonstig_eink_m
        See :func:`sonstig_eink_m`.
    eink_rente_zu_verst_m
        See :func:`eink_rente_zu_verst_m`.
    kind_unterh_erhalt_m
        See basic input variable :ref:`kind_unterh_erhalt_m <kind_unterh_erhalt_m>`.
    unterhaltsvors_m
        See :func:`unterhaltsvors_m`.
    elterngeld_anr_m
        See :func:`elterngeld_anr_m`.

    Returns
    -------

    """
    einkommen = (
        eink_selbst_y
        + eink_abhängig_beschäftigt_y
        + kapitaleink_brutto_y
        + eink_vermietung_y
    ) / 12

    transfers = (
        arbeitsl_geld_m
        + eink_rente_zu_verst_m
        # + kind_unterh_erhalt_m
        # + unterhaltsvors_m
        + elterngeld_anr_m
    )

    eink_ind = einkommen + transfers + sonstig_eink_m
    out = (1 - wohngeld_abzüge_st_sozialv_m) * eink_ind

    return out


def wohngeld_arbeitendes_kind(bruttolohn_m: float, kindergeld_anspruch: bool) -> bool:
    """Check if children are working.

    Parameters
    ----------
    bruttolohn_m
        See basic input variable :ref:`bruttolohn_m <bruttolohn_m>`.
    kindergeld_anspruch
        See :func:`kindergeld_anspruch`.

    Returns
    -------

    """
    out = (bruttolohn_m > 0) and kindergeld_anspruch
    return out


@dates_active(end="2015-12-31", change_name="wohngeld_eink_freib_m")
def wohngeld_eink_freib_m_bis_2015(  # noqa: PLR0913
    bruttolohn_m: float,
    wohngeld_arbeitendes_kind: bool,
    behinderungsgrad: int,
    alleinerz: bool,
    kind: bool,
    anz_kinder_bis_10_bg: int,
    wohngeld_params: dict,
) -> float:
    """Calculate housing benefit subtractions for one individual until 2015.

    Parameters
    ----------
    bruttolohn_m
        See basic input variable :ref:`bruttolohn_m <bruttolohn_m>`.
    wohngeld_arbeitendes_kind
        See :func:`wohngeld_arbeitendes_kind`.
    behinderungsgrad
        See basic input variable :ref:`behinderungsgrad <behinderungsgrad>`.
    alleinerz
        See basic input variable :ref:`alleinerz <alleinerz>`.
    kind
        See basic input variable :ref:`kind <kind>`.
    anz_kinder_bis_10_bg
        See :func:`anz_kinder_bis_10_bg`.
    wohngeld_params
        See params documentation :ref:`wohngeld_params <wohngeld_params>`.

    Returns
    -------

    """
    freib_behinderung_m = piecewise_polynomial(
        behinderungsgrad,
        thresholds=[*list(wohngeld_params["freib_behinderung"]), np.inf],
        rates=np.array([[0] * len(wohngeld_params["freib_behinderung"])]),
        intercepts_at_lower_thresholds=[
            yearly_v / 12 for yearly_v in wohngeld_params["freib_behinderung"].values()
        ],
    )

    # Subtraction for single parents and working children
    if wohngeld_arbeitendes_kind:
        freib_kinder_m = min(
            bruttolohn_m, wohngeld_params["freib_kinder_m"]["arbeitendes_kind"]
        )

    elif alleinerz and (not kind):
        freib_kinder_m = (
            anz_kinder_bis_10_bg * wohngeld_params["freib_kinder_m"]["alleinerz"]
        )
    else:
        freib_kinder_m = 0.0

    return freib_behinderung_m + freib_kinder_m


@dates_active(start="2016-01-01", change_name="wohngeld_eink_freib_m")
def wohngeld_eink_freib_m_ab_2016(
    bruttolohn_m: float,
    wohngeld_arbeitendes_kind: bool,
    behinderungsgrad: int,
    alleinerz: bool,
    wohngeld_params: dict,
) -> float:
    """Calculate housing benefit subtracting for one individual since 2016.

    Parameters
    ----------
    bruttolohn_m
        See basic input variable :ref:`bruttolohn_m <bruttolohn_m>`.
    wohngeld_arbeitendes_kind
        See :func:`wohngeld_arbeitendes_kind`.
    behinderungsgrad
        See basic input variable :ref:`behinderungsgrad <behinderungsgrad>`.
    alleinerz
        See basic input variable :ref:`alleinerz <alleinerz>`.
    kind
        See basic input variable :ref:`kind <kind>`.
    wohngeld_params
        See params documentation :ref:`wohngeld_params <wohngeld_params>`.
    Returns
    -------

    """
    freib_behinderung_m = (
        wohngeld_params["freib_behinderung"] / 12 if behinderungsgrad > 0 else 0
    )

    if wohngeld_arbeitendes_kind:
        freib_kinder_m = min(
            bruttolohn_m, wohngeld_params["freib_kinder_m"]["arbeitendes_kind"]
        )
    elif alleinerz:
        freib_kinder_m = wohngeld_params["freib_kinder_m"]["alleinerz"]
    else:
        freib_kinder_m = 0.0

    return freib_behinderung_m + freib_kinder_m


def wohngeld_eink_m_hh(  # noqa: PLR0913
    anz_personen_hh: int,
    wohngeld_eink_freib_m_hh: float,
    wohngeld_eink_vor_freib_m_hh: float,
    unterhaltsvors_m_hh: float,
    kind_unterh_erhalt_m_hh: float,
    wohngeld_params: dict,
) -> float:
    """Calculate final income relevant for calculation of housing benefit on household
    level.
    Reference: § 13 WoGG

    Parameters
    ----------
    anz_personen_hh
        See :func:`anz_personen_hh`.
    wohngeld_eink_freib_m_hh
        See :func:`wohngeld_eink_freib_m_hh`.
    wohngeld_eink_vor_freib_m_hh
        See :func:`wohngeld_eink_vor_freib_m_hh`.
    wohngeld_params
        See params documentation :ref:`wohngeld_params <wohngeld_params>`.

    Returns
    -------

    """
    wohngeld_eink_nach_abzug_m_hh = (
        wohngeld_eink_vor_freib_m_hh
        + unterhaltsvors_m_hh
        + kind_unterh_erhalt_m_hh
        - wohngeld_eink_freib_m_hh
    )
    unteres_eink = wohngeld_params["min_eink"][
        min(anz_personen_hh, max(wohngeld_params["min_eink"]))
    ]

    out = max(wohngeld_eink_nach_abzug_m_hh, unteres_eink)
    return float(out)


def wohngeld_min_miete_m_hh(anz_personen_hh: int, wohngeld_params: dict) -> float:
    """Calculate minimal monthly rent subject housing benefit calculation on household
    level.

    Parameters
    ----------
    anz_personen_hh
        See :func:`anz_personen_hh`.
    wohngeld_params
        See params documentation :ref:`wohngeld_params <wohngeld_params>`.
    Returns
    -------

    """
    out = wohngeld_params["min_miete"][
        min(anz_personen_hh, max(wohngeld_params["min_miete"]))
    ]
    return float(out)


@dates_active(end="2008-12-31", change_name="wohngeld_miete_m_hh")
def wohngeld_miete_m_hh_bis_2008(  # noqa: PLR0913
    mietstufe: int,
    immobilie_baujahr_hh: int,
    anz_personen_hh: int,
    bruttokaltmiete_m_hh: float,
    wohngeld_min_miete_m_hh: float,
    wohngeld_params: dict,
) -> float:
    """Maximal rent subject housing benefit calculation on household level until 2008.

    Parameters
    ----------
    mietstufe
        See basic input variable :ref:`mietstufe <mietstufe>`.
    immobilie_baujahr_hh
        See basic input variable :ref:`immobilie_baujahr_hh <immobilie_baujahr_hh>`.
    anz_personen_hh
        See :func:`anz_personen_hh`.
    bruttokaltmiete_m_hh
        See basic input variable :ref:`bruttokaltmiete_m_hh <bruttokaltmiete_m_hh>`.
    wohngeld_min_miete_m_hh
        See :func:`wohngeld_min_miete_m_hh`.
    wohngeld_params
        See params documentation :ref:`wohngeld_params <wohngeld_params>`.

    Returns
    -------

    """
    max_berücks_personen = wohngeld_params["bonus_sehr_große_haushalte"][
        "max_anz_personen_normale_berechnung"
    ]
    berücks_personen = min(anz_personen_hh, max_berücks_personen)

    # Get yearly cutoff in params which is closest and above the construction year
    # of the property. We assume that the same cutoffs exist for each household
    # size.
    params_max_miete = wohngeld_params["max_miete"]
    selected_bin_index = np.searchsorted(
        sorted(params_max_miete[1]), immobilie_baujahr_hh, side="left"
    )

    constr_year = list(params_max_miete[1])[selected_bin_index]

    # Calc maximal considered rent
    max_definierte_hh_größe = max(i for i in params_max_miete if isinstance(i, int))
    if anz_personen_hh <= max_definierte_hh_größe:
        max_miete_m_hh = params_max_miete[anz_personen_hh][constr_year][mietstufe]
    else:
        max_miete_m_hh = params_max_miete[max_definierte_hh_größe][constr_year][
            mietstufe
        ] + params_max_miete["jede_weitere_person"][constr_year][mietstufe] * (
            berücks_personen - max_definierte_hh_größe
        )

    out = min(bruttokaltmiete_m_hh, max_miete_m_hh)
    out = max(out, wohngeld_min_miete_m_hh)

    return out


@dates_active(start="2009-01-01", change_name="wohngeld_miete_m_hh")
def wohngeld_miete_m_hh_ab_2009(  # noqa: PLR0912 (see #516)
    mietstufe: int,
    anz_personen_hh: int,
    bruttokaltmiete_m_hh: float,
    wohngeld_min_miete_m_hh: float,
    wohngeld_params: dict,
) -> float:
    """Maximum rent considered in housing benefit since 2009.

    Parameters
    ----------
    mietstufe
        See basic input variable :ref:`mietstufe <mietstufe>`.
    anz_personen_hh
        See :func:`anz_personen_hh`.
    bruttokaltmiete_m_hh
        See basic input variable :ref:`bruttokaltmiete_m_hh <bruttokaltmiete_m_hh>`.
    wohngeld_min_miete_m_hh
        See :func:`wohngeld_min_miete_m_hh`.
    wohngeld_params
        See params documentation :ref:`wohngeld_params <wohngeld_params>`.

    Returns
    -------

    """
    params_max_miete = wohngeld_params["max_miete"]

    max_berücks_personen = wohngeld_params["bonus_sehr_große_haushalte"][
        "max_anz_personen_normale_berechnung"
    ]
    berücks_personen = min(anz_personen_hh, max_berücks_personen)

    # Calc maximal considered rent
    max_definierte_hh_größe = max(i for i in params_max_miete if isinstance(i, int))
    if anz_personen_hh <= max_definierte_hh_größe:
        max_miete_m_hh = params_max_miete[anz_personen_hh][mietstufe]
    else:
        max_miete_m_hh = (
            params_max_miete[max_definierte_hh_größe][mietstufe]
            + (berücks_personen - max_definierte_hh_größe)
            * params_max_miete["jede_weitere_person"][mietstufe]
        )

    # Calc heating allowance. Until 2020, heating allowance was not
    # introduced yet. For this time frame, the respective parameter is
    # not part of wohngeld_params and heating allowance is set to 0.
    if "heizkostenentlastung_m" in wohngeld_params:
        max_def_hh_größe_heating = max(
            i for i in wohngeld_params["heizkostenentlastung_m"] if isinstance(i, int)
        )
    if "heizkostenentlastung_m" in wohngeld_params:
        if anz_personen_hh <= max_def_hh_größe_heating:
            heating_allowance_m = wohngeld_params["heizkostenentlastung_m"][
                anz_personen_hh
            ]
        else:
            heating_allowance_m = wohngeld_params["heizkostenentlastung_m"][
                max_def_hh_größe_heating
            ] + (berücks_personen - max_def_hh_größe_heating) * (
                wohngeld_params["heizkostenentlastung_m"]["jede_weitere_person"]
            )
    else:
        heating_allowance_m = 0

    # Calc heating cost component. Until 2022, heating cost component was not
    # introduced yet. For this time frame, the respective parameter is not part
    # of wohngeld_params and heating cost component is set to 0.
    if "dauerhafte_heizkostenkomponente_m" in wohngeld_params:
        max_def_hh_größe_heating = max(
            i
            for i in wohngeld_params["dauerhafte_heizkostenkomponente_m"]
            if isinstance(i, int)
        )
    if "dauerhafte_heizkostenkomponente_m" in wohngeld_params:
        if anz_personen_hh <= max_def_hh_größe_heating:
            heating_component_m = wohngeld_params["dauerhafte_heizkostenkomponente_m"][
                anz_personen_hh
            ]
        else:
            heating_component_m = wohngeld_params["dauerhafte_heizkostenkomponente_m"][
                max_def_hh_größe_heating
            ] + (berücks_personen - max_def_hh_größe_heating) * (
                wohngeld_params["dauerhafte_heizkostenkomponente_m"][
                    "jede_weitere_person"
                ]
            )
    else:
        heating_component_m = 0

    # Calc climate component. Until 2022, climate component was not
    # introduced yet. For this time frame, the respective parameter is not
    # part of wohngeld_params and climate component is set to 0.
    if "klimakomponente_m" in wohngeld_params:
        max_def_hh_größe_heating = max(
            i for i in wohngeld_params["klimakomponente_m"] if isinstance(i, int)
        )
    if "klimakomponente_m" in wohngeld_params:
        if anz_personen_hh <= max_def_hh_größe_heating:
            climate_component_m = wohngeld_params["klimakomponente_m"][anz_personen_hh]
        else:
            climate_component_m = wohngeld_params["klimakomponente_m"][
                max_def_hh_größe_heating
            ] + (berücks_personen - max_def_hh_größe_heating) * (
                wohngeld_params["klimakomponente_m"]["jede_weitere_person"]
            )
    else:
        climate_component_m = 0

    out = min(bruttokaltmiete_m_hh, max_miete_m_hh + climate_component_m)
    out = max(out, wohngeld_min_miete_m_hh) + heating_allowance_m + heating_component_m

    return out


@add_rounding_spec(params_key="wohngeld")
def wohngeld_vor_vermög_check_m_hh(
    anz_personen_hh: int,
    wohngeld_eink_m_hh: float,
    wohngeld_miete_m_hh: float,
    wohngeld_params: dict,
) -> float:
    """Calcualte preliminary housing benefit.

    Parameters
    ----------
    anz_personen_hh
        See :func:`anz_personen_hh`.
    wohngeld_eink_m_hh
        See :func:`wohngeld_eink_m_hh`.
    wohngeld_miete_m_hh
        See :func:`wohngeld_miete_m_hh`.
    wohngeld_params
        See params documentation :ref:`wohngeld_params <wohngeld_params>`.

    Returns
    -------

    """
    max_berücks_personen = wohngeld_params["bonus_sehr_große_haushalte"][
        "max_anz_personen_normale_berechnung"
    ]

    koeffizienten = wohngeld_params["koeffizienten_berechnungsformel"][
        min(anz_personen_hh, max_berücks_personen)
    ]
    out = wohngeld_params["faktor_berechnungsformel"] * (
        wohngeld_miete_m_hh
        - (
            (
                koeffizienten["a"]
                + (koeffizienten["b"] * wohngeld_miete_m_hh)
                + (koeffizienten["c"] * wohngeld_eink_m_hh)
            )
            * wohngeld_eink_m_hh
        )
    )
    out = max(out, 0.0)

    if anz_personen_hh > max_berücks_personen:
        # If more than 12 persons, there is a lump-sum on top.
        # The maximum is still capped at `wohngeld_miete_m_hh`.
        out = min(
            out
            + wohngeld_params["bonus_sehr_große_haushalte"]["bonus_jede_weitere_person"]
            * (anz_personen_hh - max_berücks_personen),
            wohngeld_miete_m_hh,
        )

<<<<<<< HEAD
    return out


def _anteil_personen_in_haushalt_bg(
    anz_personen_bg: int, anz_personen_hh: int
) -> float:
    """Calculate the share of tax units in household.

    ToDo: Change to tax_unit_größe / anz_personen_hh

    Parameters
    ----------
    anz_personen_bg
        See :func:`anz_personen_bg`.
    anz_personen_hh
        See :func:`anz_personen_hh`.

    Returns
    -------

    """
    return anz_personen_bg / anz_personen_hh
=======
    return out
>>>>>>> 3d8933c0
<|MERGE_RESOLUTION|>--- conflicted
+++ resolved
@@ -36,7 +36,8 @@
     else:
         out = wohngeld_nach_vermög_check_m_hh
 
-    # ToDo: Add as parameter. Implement as rounding?
+    # TODO(@ChristianZimpelmann): Add as parameter. Implement as rounding?
+    # https://github.com/iza-institute-of-labor-economics/gettsim/issues/88
     if out < 10:
         out = 0.0
     return out
@@ -623,7 +624,6 @@
             wohngeld_miete_m_hh,
         )
 
-<<<<<<< HEAD
     return out
 
 
@@ -645,7 +645,4 @@
     -------
 
     """
-    return anz_personen_bg / anz_personen_hh
-=======
-    return out
->>>>>>> 3d8933c0
+    return anz_personen_bg / anz_personen_hh