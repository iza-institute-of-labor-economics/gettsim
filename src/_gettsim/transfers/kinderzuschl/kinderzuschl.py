"""Kinderzuschlag / Additional Child Benefit.

The purpose of Kinderzuschlag (Kiz) is to keep families out of ALG2. If they would
be eligible to ALG2 due to the fact that their claim rises because of their
children, they can claim Kiz.

A couple of criteria need to be met.

1. the household has to have some income

2. net income minus housing benefit needs has to be lower than total ALG2 need plus
   additional child benefit.

3. Over a certain income threshold (which depends on housing costs, and is
   therefore household-specific), parental income is deducted from child benefit
   claim.

In contrast to ALG2, Kiz considers only the rental costs that are attributed to the
parents. This is done by some fixed share which is updated on annual basis
('jährlicher Existenzminimumsbericht')

# ToDo: Reconsider current assumption: not payed out if a pensioneer lives in the
# ToDo: household.

"""


def kinderzuschl_m_bg(
    _kinderzuschl_nach_vermög_check_m_bg: float,
    kinderzuschl_vorrang_hh: bool,
    wohngeld_kinderzuschl_vorrang_hh: bool,
    anz_rentner_hh: int,
) -> float:
    """Aggregate child benefit on household level.

    Parameters
    ----------
    _kinderzuschl_nach_vermög_check_m_bg
        See :func:`_kinderzuschl_nach_vermög_check_m_bg`.
    kinderzuschl_vorrang_hh
        See :func:`kinderzuschl_vorrang_hh`.
    wohngeld_kinderzuschl_vorrang_hh
        See :func:`wohngeld_kinderzuschl_vorrang_hh`.
    anz_rentner_hh
        See :func:`anz_rentner_hh`.

    Returns
    -------

    """
    if ((not kinderzuschl_vorrang_hh) and (not wohngeld_kinderzuschl_vorrang_hh)) or (
        anz_rentner_hh > 0
    ):
        out = 0.0
    else:
        out = _kinderzuschl_nach_vermög_check_m_bg

    return out


<<<<<<< HEAD
def _kinderzuschl_vor_vermög_check_m_bg_bis_06_2019(
    kinderzuschl_bruttoeink_eltern_m_bg: float,
    kinderzuschl_eink_eltern_m_bg: float,
    kinderzuschl_eink_min_m_bg: float,
    kinderzuschl_eink_max_m_bg: float,
    kinderzuschl_kindereink_abzug_m_bg: float,
    kinderzuschl_eink_anrechn_m_bg: float,
=======
def _kinderzuschl_vor_vermög_check_m_tu_bis_06_2019(  # noqa: PLR0913
    kinderzuschl_bruttoeink_eltern_m_tu: float,
    kinderzuschl_eink_eltern_m_tu: float,
    kinderzuschl_eink_min_m_tu: float,
    kinderzuschl_eink_max_m_tu: float,
    kinderzuschl_kindereink_abzug_m_tu: float,
    kinderzuschl_eink_anrechn_m_tu: float,
>>>>>>> 122dec7f
) -> float:
    """Calculate Kinderzuschlag since 2005 until 06/2019. Whether Kinderzuschlag or
    Arbeitslosengeld 2 applies will be checked later.

    To be eligible for Kinderzuschlag, gross income of parents needs to exceed the
    minimum income threshold and net income needs to be below the maximum income
    threshold.

    Parameters
    ----------
    kinderzuschl_bruttoeink_eltern_m_bg
        See :func:`kinderzuschl_bruttoeink_eltern_m_bg`.
    kinderzuschl_eink_eltern_m_bg
        See :func:`kinderzuschl_eink_eltern_m_bg`.
    kinderzuschl_eink_min_m_bg
        See :func:`kinderzuschl_eink_min_m_bg`.
    kinderzuschl_eink_max_m_bg
        See :func:`kinderzuschl_eink_max_m_bg`.
    kinderzuschl_kindereink_abzug_m_bg
        See :func:`kinderzuschl_kindereink_abzug_m_bg`.
    kinderzuschl_eink_anrechn_m_bg
        See :func:`kinderzuschl_eink_anrechn_m_bg`.

    Returns
    -------

    """

    # Check if parental income is in income range for child benefit.
    if (kinderzuschl_bruttoeink_eltern_m_bg >= kinderzuschl_eink_min_m_bg) and (
        kinderzuschl_eink_eltern_m_bg <= kinderzuschl_eink_max_m_bg
    ):
        out = max(
            kinderzuschl_kindereink_abzug_m_bg - kinderzuschl_eink_anrechn_m_bg, 0.0
        )
    else:
        out = 0.0

    return out


def _kinderzuschl_vor_vermög_check_m_bg_ab_07_2019(
    kinderzuschl_bruttoeink_eltern_m_bg: float,
    kinderzuschl_eink_min_m_bg: float,
    kinderzuschl_kindereink_abzug_m_bg: float,
    kinderzuschl_eink_anrechn_m_bg: float,
) -> float:
    """Calculate Kinderzuschlag since 07/2019. Whether Kinderzuschlag or
    Arbeitslosengeld 2 applies will be checked later.

    To be eligible for Kinderzuschlag, gross income of parents needs to exceed the
    minimum income threshold.

    Parameters
    ----------
    hh_id
        See basic input variable :ref:`hh_id <hh_id>`.
    kinderzuschl_bruttoeink_eltern_m_bg
        See :func:`kinderzuschl_bruttoeink_eltern_m_bg`.
    kinderzuschl_eink_min_m_bg
        See :func:`kinderzuschl_eink_min_m_bg`.
    kinderzuschl_kindereink_abzug_m_bg
        See :func:`kinderzuschl_kindereink_abzug_m_bg`.
    kinderzuschl_eink_anrechn_m_bg
        See :func:`kinderzuschl_eink_anrechn_m_bg`.

    Returns
    -------

    """
    if kinderzuschl_bruttoeink_eltern_m_bg >= kinderzuschl_eink_min_m_bg:
        out = max(
            kinderzuschl_kindereink_abzug_m_bg - kinderzuschl_eink_anrechn_m_bg, 0.0
        )
    else:
        out = 0.0

    return out<|MERGE_RESOLUTION|>--- conflicted
+++ resolved
@@ -58,23 +58,13 @@
     return out
 
 
-<<<<<<< HEAD
-def _kinderzuschl_vor_vermög_check_m_bg_bis_06_2019(
+def _kinderzuschl_vor_vermög_check_m_bg_bis_06_2019(  # noqa: PLR0913
     kinderzuschl_bruttoeink_eltern_m_bg: float,
     kinderzuschl_eink_eltern_m_bg: float,
     kinderzuschl_eink_min_m_bg: float,
     kinderzuschl_eink_max_m_bg: float,
     kinderzuschl_kindereink_abzug_m_bg: float,
     kinderzuschl_eink_anrechn_m_bg: float,
-=======
-def _kinderzuschl_vor_vermög_check_m_tu_bis_06_2019(  # noqa: PLR0913
-    kinderzuschl_bruttoeink_eltern_m_tu: float,
-    kinderzuschl_eink_eltern_m_tu: float,
-    kinderzuschl_eink_min_m_tu: float,
-    kinderzuschl_eink_max_m_tu: float,
-    kinderzuschl_kindereink_abzug_m_tu: float,
-    kinderzuschl_eink_anrechn_m_tu: float,
->>>>>>> 122dec7f
 ) -> float:
     """Calculate Kinderzuschlag since 2005 until 06/2019. Whether Kinderzuschlag or
     Arbeitslosengeld 2 applies will be checked later.
