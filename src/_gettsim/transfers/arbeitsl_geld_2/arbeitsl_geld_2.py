--- conflicted
+++ resolved
@@ -199,7 +199,6 @@
         + arbeitsl_geld_2_params["regelsatz"][3] * anz_kinder_ab_18_bis_24_hh
     )
 
-<<<<<<< HEAD
     if "kindersofortzuschl" in arbeitsl_geld_2_params:
         kindersofortzuschl = arbeitsl_geld_2_params["kindersofortzuschl"]
         out += kindersofortzuschl * (
@@ -208,12 +207,6 @@
             + anz_kinder_ab_14_bis_17_hh
             + anz_kinder_ab_18_bis_24_hh
         )
-=======
-    kindersofortzuschl = arbeitsl_geld_2_params.get("kindersofortzuschl", 0.0)
-    out += kindersofortzuschl * (
-        anz_kinder_bis_6_hh + anz_kinder_ab_7_bis_13_hh + anz_kinder_ab_14_bis_24_hh
-    )
->>>>>>> 091876a6
 
     return float(out)
 
