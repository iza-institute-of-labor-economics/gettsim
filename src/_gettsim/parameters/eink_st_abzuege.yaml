--- conflicted
+++ resolved
@@ -656,8 +656,6 @@
   2012-01-01:
     scalar: 4000
     reference: Art. 1 G. v. 01.11.2011 BGBl. I S.2131
-<<<<<<< HEAD
-
 vorsorge_pauschale_rv_anteil:
   name:
     de: Anteil abgezogene Rentenversicherungsbeiträge
@@ -693,7 +691,6 @@
       upper_threshold: inf
       rate_linear: 0
       intercept_at_lower_threshold: 1
-
 vorsorgepauschale_mindestanteil:
   name:
     de: Mindestanteil für Mindestvorsorgepauschale
@@ -710,7 +707,6 @@
   2009-07-23:
     scalar: 0.12
     reference: Art. 1 G. v. 16.07.2009 BGBl. I S. 1959
-
 vorsorgepauschale_kv_max:
   name:
     de: Höchstbetrag Mindestvorsorgepauschale
@@ -729,8 +725,6 @@
     stkl3: 3000
     stkl_nicht3: 1900
     reference: Art. 1 G. v. 16.07.2009 BGBl. I S. 1959
-=======
->>>>>>> 159370f7
 rounding:
   vorsorgeaufw_tu:
     note:
