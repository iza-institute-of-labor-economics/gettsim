--- conflicted
+++ resolved
@@ -178,15 +178,6 @@
         if fn not in time_dependent_functions.values()
     ]
 
-<<<<<<< HEAD
-    # Loop over these functions and check if attribute __info__["rounding_params_key"] exists
-    all_functions = _load_functions(PATHS_TO_INTERNAL_FUNCTIONS)
-    for fn in function_names_to_check:
-        assert hasattr(all_functions[fn], "__info__") and "rounding_params_key" in all_functions[fn].__info__, (
-            f"For the function {fn}, rounding parameters are specified. But the "
-            "function is missing the add_rounding_spec decorator. The attribute "
-            "__info__['rounding_params_key'] is not found."
-=======
     # Loop over these functions and check if attribute
     # __info__["rounding_params_key"] exists
     all_functions = _load_functions(PATHS_TO_INTERNAL_FUNCTIONS)
@@ -200,7 +191,6 @@
             f"For the function {fn}, rounding parameters are specified. But the "
             "function is missing the add_rounding_spec decorator. The key "
             "'rounding_params_key' is not found in the __info__ dict."
->>>>>>> 122dec7f
         )
 
 
