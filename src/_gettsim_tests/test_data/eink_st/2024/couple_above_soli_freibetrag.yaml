---
info:
  note: ''
  source: https://www.bmf-steuerrechner.de
inputs:
  provided:
    demographics__p_id:
      - 3
      - 4
    demographics__hh_id:
      - 3
      - 3
    demographics__p_id_ehepartner:
      - 4
      - 3
    demographics__kind:
      - false
      - false
    einkommensteuer__einkommen__zu_versteuerndes_einkommen_ohne_kinderfreibetrag_y_sn:
      - 200000.0
      - 200000.0
    einkommensteuer__einkommen__zu_versteuerndes_einkommen_mit_kinderfreibetrag_y_sn:
      - 200000.0
      - 200000.0
    einkommen__kapitaleinnahmen_y:
      - 0.0
      - 0.0
    einkommensteuer__gemeinsam_veranlagt:
      - true
      - true
  assumed: {}
outputs:
  demographics__anzahl_personen_sn:
    - 2
    - 2
<<<<<<< HEAD
  einkommensteuer__betrag_ohne_kinderfreibetrag_y_sn:
    - 62794.0
    - 62794.0
  einkommensteuer__betrag_mit_kinderfreibetrag_y_sn:
    - 62794.0
    - 62794.0
  abgeltungssteuer__betrag_y_sn:
    - 0.0
    - 0.0
  solidaritätszuschlag__betrag_y_sn:
    - 3157.55
    - 3157.55
=======
  eink_st_ohne_kinderfreib_y_sn:
    - 62726.0
    - 62726.0
  eink_st_mit_kinderfreib_y_sn:
    - 62726.0
    - 62726.0
  abgelt_st_y_sn:
    - 0.0
    - 0.0
  soli_st_y_sn:
    - 3149.45
    - 3149.45
>>>>>>> 5f76cc41
<|MERGE_RESOLUTION|>--- conflicted
+++ resolved
@@ -33,30 +33,15 @@
   demographics__anzahl_personen_sn:
     - 2
     - 2
-<<<<<<< HEAD
   einkommensteuer__betrag_ohne_kinderfreibetrag_y_sn:
-    - 62794.0
-    - 62794.0
+    - 62726.0
+    - 62726.0
   einkommensteuer__betrag_mit_kinderfreibetrag_y_sn:
-    - 62794.0
-    - 62794.0
+    - 62726.0
+    - 62726.0
   abgeltungssteuer__betrag_y_sn:
     - 0.0
     - 0.0
   solidaritätszuschlag__betrag_y_sn:
-    - 3157.55
-    - 3157.55
-=======
-  eink_st_ohne_kinderfreib_y_sn:
-    - 62726.0
-    - 62726.0
-  eink_st_mit_kinderfreib_y_sn:
-    - 62726.0
-    - 62726.0
-  abgelt_st_y_sn:
-    - 0.0
-    - 0.0
-  soli_st_y_sn:
     - 3149.45
-    - 3149.45
->>>>>>> 5f76cc41
+    - 3149.45