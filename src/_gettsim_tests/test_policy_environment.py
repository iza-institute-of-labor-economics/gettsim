"""Some tests for the policy_environment module."""

from datetime import date, timedelta
from typing import Any

import optree
import pandas as pd
import pytest

from _gettsim.functions.policy_function import policy_function
from _gettsim.gettsim_typing import NestedFunctionDict
from _gettsim.policy_environment import (
    PolicyEnvironment,
    _fail_if_name_of_last_branch_element_not_leaf_name_of_function,
    _load_parameter_group_from_yaml,
    load_functions_tree_for_date,
    set_up_policy_environment,
)
from _gettsim_tests import TEST_DIR


class TestPolicyEnvironment:
    def test_func_exists_in_tree(self):
        function = policy_function(leaf_name="foo")(lambda: 1)
        environment = PolicyEnvironment({"foo": function})

        assert environment.functions_tree["foo"] == function

    def test_func_does_not_exist_in_tree(self):
        environment = PolicyEnvironment({}, {})

        assert "foo" not in environment.functions_tree

    @pytest.mark.parametrize(
        "environment",
        [
            PolicyEnvironment({}, {}),
            PolicyEnvironment({"foo": policy_function(leaf_name="foo")(lambda: 1)}),
            PolicyEnvironment(
                {
                    "foo": policy_function(leaf_name="foo")(lambda: 1),
                    "bar": policy_function(leaf_name="bar")(lambda: 2),
                }
            ),
        ],
    )
    def test_upsert_functions(self, environment: PolicyEnvironment):
        new_function = policy_function(leaf_name="foo")(lambda: 3)
        new_environment = environment.upsert_policy_functions({"foo": new_function})

        assert new_environment.functions_tree["foo"] == new_function

    @pytest.mark.parametrize(
        "environment",
        [
            PolicyEnvironment({}, {}),
            PolicyEnvironment({}, {"foo": {"bar": 1}}),
        ],
    )
    def test_replace_all_parameters(self, environment: PolicyEnvironment):
        new_params = {"foo": {"bar": 2}}
        new_environment = environment.replace_all_parameters(new_params)

        assert new_environment.params == new_params


def test_leap_year_correctly_handled():
    set_up_policy_environment(date="02-29-2020")


def test_fail_if_invalid_date():
    with pytest.raises(ValueError):
        set_up_policy_environment(date="02-30-2020")


def test_fail_if_invalid_access_different_date():
    with pytest.raises(ValueError):
        _load_parameter_group_from_yaml(
            date=pd.to_datetime("01-01-2020").date(),
            group="invalid_access_diff_date",
            parameters=None,
            yaml_path=TEST_DIR / "test_parameters",
        )


def test_access_different_date_vorjahr():
    params = _load_parameter_group_from_yaml(
        date=pd.to_datetime("01-01-2020").date(),
        group="test_access_diff_date_vorjahr",
        parameters=None,
        yaml_path=TEST_DIR / "test_parameters",
    )
    assert params["foo"] == 2020
    assert params["foo_vorjahr"] == 2019


def test_access_different_date_jahresanfang():
    params = _load_parameter_group_from_yaml(
        date=pd.to_datetime("07-01-2020").date(),
        group="test_access_diff_date_jahresanfang",
        parameters=None,
        yaml_path=TEST_DIR / "test_parameters",
    )
    assert params["foo"] == 2021
    assert params["foo_jahresanfang"] == 2020


@pytest.mark.parametrize(
    "tree, last_day, function_name_last_day, function_name_next_day",
    [
        (
<<<<<<< HEAD
            "einkommensteuer__freibetraege__altersfreibetrag__betrag_y",
=======
            {"zu_verst_eink": {"freibetraege": {"eink_st_altersfreib_y": None}}},
>>>>>>> 6c6c0155
            date(2004, 12, 31),
            "einkommensteuer__freibetraege__altersfreibetrag__betrag_y_bis_2004",
            "einkommensteuer__freibetraege__altersfreibetrag__betrag_y_ab_2005",
        ),
        (
<<<<<<< HEAD
            "einkommensteuer__freibetraege__alleinerziehend__betrag_y",
=======
            {"zu_verst_eink": {"freibetraege": {"alleinerz_freib_y_sn": None}}},
>>>>>>> 6c6c0155
            date(2014, 12, 31),
            "eink_st_einkommensteuer__freibetraege__alleinerziehend__betrag_y_pauschal",
            "eink_st_einkommensteuer__freibetraege__alleinerziehend__betrag_y_nach_kinderzahl",
        ),
        (
<<<<<<< HEAD
            "einkommensteuer__einkommen__bruttoeinkommen__betrag_y",
=======
            {"zu_verst_eink": {"eink": {"sum_eink_y": None}}},
>>>>>>> 6c6c0155
            date(2008, 12, 31),
            "sum_eink_mit_kapital_eink_y",
            "sum_eink_ohne_kapital_eink_y",
        ),
    ],
)
def test_load_functions_tree_for_date(
    tree: dict[str, Any],
    last_day: date,
    function_name_last_day: str,
    function_name_next_day: str,
):
    functions_last_day = load_functions_tree_for_date(date=last_day)
    functions_next_day = load_functions_tree_for_date(date=last_day + timedelta(days=1))

    accessor = optree.tree_accessors(tree, none_is_leaf=True)[0]

    assert accessor(functions_last_day).__name__ == function_name_last_day
    assert accessor(functions_next_day).__name__ == function_name_next_day


@pytest.mark.parametrize(
    "functions_tree",
    [
        {"foo": policy_function(leaf_name="bar")(lambda: 1)},
    ],
)
def test_fail_if_name_of_last_branch_element_not_leaf_name_of_function(
    functions_tree: NestedFunctionDict,
):
    with pytest.raises(KeyError):
        _fail_if_name_of_last_branch_element_not_leaf_name_of_function(functions_tree)<|MERGE_RESOLUTION|>--- conflicted
+++ resolved
@@ -109,31 +109,19 @@
     "tree, last_day, function_name_last_day, function_name_next_day",
     [
         (
-<<<<<<< HEAD
-            "einkommensteuer__freibetraege__altersfreibetrag__betrag_y",
-=======
             {"zu_verst_eink": {"freibetraege": {"eink_st_altersfreib_y": None}}},
->>>>>>> 6c6c0155
             date(2004, 12, 31),
             "einkommensteuer__freibetraege__altersfreibetrag__betrag_y_bis_2004",
             "einkommensteuer__freibetraege__altersfreibetrag__betrag_y_ab_2005",
         ),
         (
-<<<<<<< HEAD
-            "einkommensteuer__freibetraege__alleinerziehend__betrag_y",
-=======
             {"zu_verst_eink": {"freibetraege": {"alleinerz_freib_y_sn": None}}},
->>>>>>> 6c6c0155
             date(2014, 12, 31),
             "eink_st_einkommensteuer__freibetraege__alleinerziehend__betrag_y_pauschal",
             "eink_st_einkommensteuer__freibetraege__alleinerziehend__betrag_y_nach_kinderzahl",
         ),
         (
-<<<<<<< HEAD
-            "einkommensteuer__einkommen__bruttoeinkommen__betrag_y",
-=======
             {"zu_verst_eink": {"eink": {"sum_eink_y": None}}},
->>>>>>> 6c6c0155
             date(2008, 12, 31),
             "sum_eink_mit_kapital_eink_y",
             "sum_eink_ohne_kapital_eink_y",
