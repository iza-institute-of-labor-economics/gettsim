import datetime

import pandas as pd
import pytest
from _gettsim.config import PATHS_TO_INTERNAL_FUNCTIONS, TYPES_INPUT_VARIABLES
from _gettsim.functions_loader import _convert_paths_to_import_strings, _load_functions
from _gettsim.gettsim_typing import check_series_has_expected_type
from _gettsim.interface import compute_taxes_and_transfers
from _gettsim.policy_environment import (
    load_functions_for_date,
    set_up_policy_environment,
)

from _gettsim_tests import TEST_DATA_DIR

YEARS = [2019]
INPUT_COLS = [*list(TYPES_INPUT_VARIABLES.keys()), "sum_ges_rente_priv_rente_m"]
OUT_COLS = [
    "eink_st_tu",
    "soli_st_tu",
    "abgelt_st_tu",
    "ges_rentenv_beitr_m",
    "arbeitsl_v_beitr_m",
    "ges_krankenv_beitr_m",
    "ges_pflegev_beitr_m",
    "arbeitsl_geld_m",
    "kindergeld_m_tu",
    "arbeitsl_geld_2_m_hh",
    "kinderzuschl_m_bg",
    "wohngeld_m_hh",
    "unterhaltsvors_m_hh",
]
OVERRIDE_COLS = ["sum_ges_rente_priv_rente_m"]


@pytest.fixture(scope="module")
def input_data():
    file_name = "full_taxes_and_transfers.csv"
    out = pd.read_csv(TEST_DATA_DIR / file_name)
    return out


@pytest.mark.parametrize("year", YEARS)
def test_full_taxes_and_transfers(
    input_data,
    year,
):
    year_data = input_data[input_data["jahr"] == year].copy()
    df = year_data[INPUT_COLS].copy()
    policy_params, policy_functions = set_up_policy_environment(date=year)

    compute_taxes_and_transfers(
        data=df,
        params=policy_params,
        functions=policy_functions,
        targets=OUT_COLS,
        columns_overriding_functions=OVERRIDE_COLS,
    )


@pytest.mark.parametrize("year", YEARS)
def test_data_types(
    input_data,
    year,
):
    imports = _convert_paths_to_import_strings(PATHS_TO_INTERNAL_FUNCTIONS)
    functions = _load_functions(imports)

    # Load all time dependent functions
    for y in range(1990, 2023):
        year_functions = load_functions_for_date(datetime.date(year=y, month=1, day=1))

    year_data = input_data[input_data["jahr"] == year].copy()
    df = year_data[INPUT_COLS].copy()
    policy_params, policy_functions = set_up_policy_environment(date=year)

    data = compute_taxes_and_transfers(
        data=df,
        params=policy_params,
        functions=policy_functions,
        targets=OUT_COLS,
        debug=True,
        columns_overriding_functions=OVERRIDE_COLS,
    )
    for column_name, series in data.items():
        if series.empty:
            pass
        else:
            if column_name in TYPES_INPUT_VARIABLES:
                internal_type = TYPES_INPUT_VARIABLES[column_name]
            elif column_name in functions:
                internal_type = functions[column_name].__annotations__["return"]
            elif column_name in year_functions:
                internal_type = year_functions[column_name].__annotations__["return"]
            else:
                # ToDo: Implement easy way to find out expected type of
                # ToDo: aggregated functions
<<<<<<< HEAD
                if (
                    column_name.endswith("_tu")
                    or column_name.endswith("_bg")
                    or column_name.endswith("_hh")
                ):
=======
                if column_name.endswith(("_tu", "_hh")):
>>>>>>> 122dec7f
                    internal_type = None
                else:
                    raise ValueError(f"Column name {column_name} unknown.")  # noqa: TRY
            if internal_type:
                assert check_series_has_expected_type(series, internal_type)<|MERGE_RESOLUTION|>--- conflicted
+++ resolved
@@ -95,15 +95,7 @@
             else:
                 # ToDo: Implement easy way to find out expected type of
                 # ToDo: aggregated functions
-<<<<<<< HEAD
-                if (
-                    column_name.endswith("_tu")
-                    or column_name.endswith("_bg")
-                    or column_name.endswith("_hh")
-                ):
-=======
-                if column_name.endswith(("_tu", "_hh")):
->>>>>>> 122dec7f
+                if column_name.endswith(("_tu", "_bg", "_hh")):
                     internal_type = None
                 else:
                     raise ValueError(f"Column name {column_name} unknown.")  # noqa: TRY
