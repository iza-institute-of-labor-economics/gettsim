--- conflicted
+++ resolved
@@ -16,17 +16,8 @@
       - id: fix-byte-order-marker
         types: [text]
       - id: mixed-line-ending
-<<<<<<< HEAD
-        args: ["--fix=crlf"]
-        description: Forces to replace line ending by the UNIX 'crlf' character.
-      - id: check-ast
-      - id: check-case-conflict
-      - id: check-docstring-first
-      - id: check-merge-conflict
-=======
         args: ["--fix=lf"]
         description: Forces to replace line ending by the UNIX 'lf' character.
->>>>>>> e9bfde33
       - id: no-commit-to-branch
         args: [--branch, main]
       - id: trailing-whitespace
