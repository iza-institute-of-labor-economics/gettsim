# Exclude every file or folder starting with a dot.
exclude: ^\.
repos:
  - repo: https://github.com/pre-commit/pre-commit-hooks
    rev: v4.4.0
    hooks:
      - id: check-added-large-files
        args: ["--maxkb=10000"]
      - id: check-case-conflict
      - id: check-merge-conflict
      - id: check-vcs-permalinks
      - id: check-yaml
        exclude: 'meta\.yaml'
      - id: debug-statements
      - id: end-of-file-fixer
      - id: fix-byte-order-marker
        types: [text]
      - id: mixed-line-ending
        args: ["--fix=lf"]
        description: Forces to replace line ending by the UNIX 'lf' character.
      - id: no-commit-to-branch
        args: [--branch, main]
      - id: trailing-whitespace
      - id: check-ast
      - id: check-docstring-first
  - repo: https://github.com/pre-commit/pygrep-hooks
    rev: v1.9.0
    hooks:
      - id: python-check-blanket-noqa
      - id: python-check-mock-methods
      - id: python-no-eval
      - id: python-no-log-warn
      - id: python-use-type-annotations
      - id: text-unicode-replacement-char
  - repo: https://github.com/asottile/pyupgrade
    rev: v3.3.0
    hooks:
      - id: pyupgrade
        args: [--py39-plus]
  - repo: https://github.com/asottile/reorder_python_imports
    rev: v3.9.0
    hooks:
      - id: reorder-python-imports
        args: [--py39-plus]
  - repo: https://github.com/asottile/setup-cfg-fmt
    rev: v2.2.0
    hooks:
      - id: setup-cfg-fmt
  - repo: https://github.com/psf/black
    rev: 22.10.0
    hooks:
      - id: black
  - repo: https://github.com/PyCQA/docformatter
    rev: v1.5.0
    hooks:
      - id: docformatter
        args:
          [
            --in-place,
            --wrap-summaries,
            "88",
            --wrap-descriptions,
            "88",
            --blank,
          ]
  - repo: https://github.com/PyCQA/flake8
    rev: 6.0.0
    hooks:
      - id: flake8
        additional_dependencies: [
            flake8-alfred,
            flake8-bugbear,
            flake8-builtins,
            flake8-comprehensions,
            flake8-docstrings,
            flake8-eradicate,
            flake8-print,
            # flake8-pytest-style,  # produces SyntaxError with umlauts.
            flake8-todo,
            flake8-typing-imports,
            flake8-unused-arguments,
            pep8-naming,
            pydocstyle,
            Pygments,
          ]

    # ToDo: comment in if only python 3.10 and above is supported
    # - repo: https://github.com/dosisod/refurb
    #   rev: v1.7.0
    #   hooks:
    #     - id: refurb

  - repo: https://github.com/guilatrova/tryceratops
    rev: v1.1.0
    hooks:
      - id: tryceratops

    # - repo: https://github.com/econchick/interrogate
    #   rev: 1.5.0
    #   hooks:
    #     - id: interrogate
    #       args: [-v, --fail-under=50]
    #       exclude: ^(dashboard/|gettsim/docs/)

    # - repo: https://github.com/adrienverge/yamllint.git
    #   rev: v1.26.1
    #   hooks:
    #     - id: yamllint
    #       files: \.(yaml|yml)$
    #       types: [file, yaml]
    #       entry: "yamllint --strict -f parsable -d '{rules: {document-start: {present: false}}'"

    # - repo: https://github.com/jumanjihouse/pre-commit-hook-yamlfmt
    #   rev: 0.2.1 # or other specific tag
    #   hooks:
    #     - id: yamlfmt

  - repo: https://github.com/executablebooks/mdformat
    rev: 0.7.16
    hooks:
      - id: mdformat
        additional_dependencies: [mdformat-gfm, mdformat-black]
        args: [--wrap, "88"]
        files: (README\.md)
        exclude: |
          (?x)^(
              {{cookiecutter.project_slug}}/README.md
          )$
  - repo: https://github.com/executablebooks/mdformat
    rev: 0.7.16
    hooks:
      - id: mdformat
        additional_dependencies: [mdformat-myst, mdformat-black]
        args: [--wrap, "88"]
        files: (docs/.)
        # Exclude files with admonitions.
        # exclude: |
        #     (?x)^(
        #         path/to/file.py
        #     )$
  - repo: https://github.com/pre-commit/mirrors-mypy
    rev: v0.991
    hooks:
      - id: mypy
        args: [
            # --no-strict-optional,
            --ignore-missing-imports,
          ]
        additional_dependencies: [types-PyYAML, types-pytz]
<<<<<<< HEAD
  - repo: https://github.com/mgedmin/check-manifest
    rev: "0.48"
=======

  - repo: https://github.com/pre-commit/pygrep-hooks
    rev: v1.9.0
    hooks:
      - id: python-check-blanket-noqa
      - id: python-check-mock-methods
      - id: python-no-eval
      - id: python-no-log-warn
      - id: python-use-type-annotations

  - repo: https://github.com/asottile/pyupgrade
    rev: v3.3.0
>>>>>>> d4d7d60c
    hooks:
      - id: check-manifest
        args: [--no-build-isolation]
        additional_dependencies: [setuptools-scm, toml]
  - repo: meta
    hooks:
      - id: check-hooks-apply
      - id: check-useless-excludes
    # -   id: identity  # Prints all files passed to pre-commits. Debugging.<|MERGE_RESOLUTION|>--- conflicted
+++ resolved
@@ -64,7 +64,7 @@
             --blank,
           ]
   - repo: https://github.com/PyCQA/flake8
-    rev: 6.0.0
+    rev: 5.0.4
     hooks:
       - id: flake8
         additional_dependencies: [
@@ -147,23 +147,8 @@
             --ignore-missing-imports,
           ]
         additional_dependencies: [types-PyYAML, types-pytz]
-<<<<<<< HEAD
   - repo: https://github.com/mgedmin/check-manifest
     rev: "0.48"
-=======
-
-  - repo: https://github.com/pre-commit/pygrep-hooks
-    rev: v1.9.0
-    hooks:
-      - id: python-check-blanket-noqa
-      - id: python-check-mock-methods
-      - id: python-no-eval
-      - id: python-no-log-warn
-      - id: python-use-type-annotations
-
-  - repo: https://github.com/asottile/pyupgrade
-    rev: v3.3.0
->>>>>>> d4d7d60c
     hooks:
       - id: check-manifest
         args: [--no-build-isolation]
