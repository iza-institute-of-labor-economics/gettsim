# Configuration file for the Sphinx documentation builder. This file only contains a
# selection of the most common options. For a full list see the documentation:
# http://www.sphinx-doc.org/en/master/config.
# -- Path setup --------------------------------------------------------------
# If extensions (or modules to document with autodoc) are in another directory, add
# these directories to sys.path here. If the directory is relative to the documentation
# root, use os.path.abspath to make it absolute, like shown here.
import datetime as dt

# import os
# import sys
# sys.path.insert(0, os.path.abspath('.'))

# -- Project information -----------------------------------------------------

project = "GETTSIM"
copyright = f"2019-{dt.datetime.now().year}, GETTSIM team"  # noqa: A001
author = "GETTSIM team"
release = "0.3.1"
version = ".".join(release.split(".")[:2])


# -- General configuration ---------------------------------------------------

# Add any Sphinx extension module names here, as strings. They can be extensions coming
# with Sphinx (named 'sphinx.ext.*') or your custom ones.
extensions = [
    "nbsphinx",
    "sphinx.ext.extlinks",
    "sphinx.ext.mathjax",
    "sphinx.ext.napoleon",
    "sphinx.ext.todo",
    "sphinx_copybutton",
    "sphinx_rtd_theme",
]

# The master toctree document.
master_doc = "index"

# Add any paths that contain templates here, relative to this directory.
# templates_path = ['_templates']

# List of patterns, relative to source directory, that match files and directories to
# ignore when looking for source files. This pattern also affects html_static_path and
# html_extra_path.
exclude_patterns = ["_build", "Thumbs.db", ".DS_Store"]


# -- Extensions configuration ------------------------------------------------

extlinks = {
    "ghuser": ("https://github.com/%s", "@"),
    "gh": ("https://github.com/iza-institute-of-labor-economics/gettsim/pulls/%s", "#"),
}
<<<<<<< HEAD
=======

>>>>>>> 6bfbeed0
todo_include_todos = True
todo_emit_warnings = True

# -- Options for HTML output -------------------------------------------------

# The theme to use for HTML and HTML Help pages.  See the documentation for a list of
# builtin themes.
html_theme = "sphinx_rtd_theme"
html_logo = "_static/images/gettsim_logo.svg"

html_theme_options = {
    "logo_only": True,
    "display_version": False,
}

# Add any paths that contain custom static files (such as style sheets) here, relative
# to this directory. They are copied after the builtin static files, so a file named
# "default.css" will overwrite the builtin "default.css".
html_static_path = ["_static"]

html_css_files = ["css/custom.css"]<|MERGE_RESOLUTION|>--- conflicted
+++ resolved
@@ -52,10 +52,7 @@
     "ghuser": ("https://github.com/%s", "@"),
     "gh": ("https://github.com/iza-institute-of-labor-economics/gettsim/pulls/%s", "#"),
 }
-<<<<<<< HEAD
-=======
 
->>>>>>> 6bfbeed0
 todo_include_todos = True
 todo_emit_warnings = True
 
