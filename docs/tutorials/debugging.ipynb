{
 "cells": [
  {
   "cell_type": "markdown",
   "metadata": {},
   "source": [
    "# Troubleshooting\n",
    "\n",
    "Eventually, all code will fail. Even GETTSIM's and your code is no exception. Therefore, GETTSIM offers a debug mode for the function `compute_taxes_and_transfers` which helps you to find the source of the error.\n",
    "\n",
    "Let us take the same example as used in the [tutorial on basic usage](basic_usage.ipynb), but reduced to the computation of `ges_rentenv_beitr_m` which are the monthly contribution to the pension insurance."
   ]
  },
  {
   "cell_type": "code",
   "execution_count": 1,
   "metadata": {},
   "outputs": [],
   "source": [
    "import pandas as pd\n",
    "from gettsim import compute_taxes_and_transfers\n",
    "from gettsim import set_up_policy_environment"
   ]
  },
  {
   "cell_type": "markdown",
   "metadata": {},
   "source": [
    "In the following cell, we create all necessary data to run the example."
   ]
  },
  {
   "cell_type": "code",
   "execution_count": 2,
   "metadata": {},
   "outputs": [
    {
     "data": {
      "text/html": [
       "<div>\n",
       "<style scoped>\n",
       "    .dataframe tbody tr th:only-of-type {\n",
       "        vertical-align: middle;\n",
       "    }\n",
       "\n",
       "    .dataframe tbody tr th {\n",
       "        vertical-align: top;\n",
       "    }\n",
       "\n",
       "    .dataframe thead th {\n",
       "        text-align: right;\n",
       "    }\n",
       "</style>\n",
       "<table border=\"1\" class=\"dataframe\">\n",
       "  <thead>\n",
       "    <tr style=\"text-align: right;\">\n",
       "      <th></th>\n",
       "      <th>p_id</th>\n",
       "      <th>tu_id</th>\n",
       "      <th>hh_id</th>\n",
       "      <th>bruttolohn_m</th>\n",
       "      <th>wohnort_ost</th>\n",
       "    </tr>\n",
       "  </thead>\n",
       "  <tbody>\n",
       "    <tr>\n",
       "      <th>0</th>\n",
       "      <td>1</td>\n",
       "      <td>1</td>\n",
       "      <td>1</td>\n",
       "      <td>1000</td>\n",
       "      <td>False</td>\n",
       "    </tr>\n",
       "  </tbody>\n",
       "</table>\n",
       "</div>"
      ],
      "text/plain": [
       "   p_id  tu_id  hh_id  bruttolohn_m  wohnort_ost\n",
       "0     1      1      1          1000        False"
      ]
     },
     "execution_count": 2,
     "metadata": {},
     "output_type": "execute_result"
    }
   ],
   "source": [
    "data = pd.DataFrame(\n",
    "    {\n",
    "        \"p_id\": 1,\n",
    "        \"tu_id\": 1,\n",
    "        \"hh_id\": 1,\n",
    "        \"bruttolohn_m\": 1000,\n",
    "        \"wohnort_ost\": False,\n",
    "    },\n",
    "    index=[0],\n",
    ")\n",
    "data"
   ]
  },
  {
   "cell_type": "code",
   "execution_count": 3,
   "metadata": {},
   "outputs": [],
   "source": [
    "policy_params, policy_functions = set_up_policy_environment(2020)"
   ]
  },
  {
   "cell_type": "markdown",
   "metadata": {},
   "source": [
    "In the following cell, we call the function to compute quantities in the tax and transfer system. Note that, `debug = True` which enables the debug mode. It is `False` by default. The debug mode differs from the usual call in two ways:\n",
    "\n",
    "1. All necessary inputs to compute the `targets` and all intermediate variables are returned. This lets you assess your inputs and outputs together which can be useful to identify issues which may be preventing certain variables from being computed.\n",
    "2. If an exception occurs while computing the targets, the exception is printed, but not raised. The variables which depend on the variable where the exception occurred are not computed.\n",
    "\n",
    "The following call shows the effect of the debug mode when no exception occurs."
   ]
  },
  {
   "cell_type": "code",
   "execution_count": 4,
   "metadata": {},
   "outputs": [],
   "source": [
    "df = compute_taxes_and_transfers(\n",
    "    data=data,\n",
    "    functions=policy_functions,\n",
    "    params=policy_params,\n",
    "    targets=\"ges_rentenv_beitr_m\",\n",
    "    debug=True,\n",
    ")"
   ]
  },
  {
   "cell_type": "markdown",
   "metadata": {},
   "source": [
    "The resulting DataFrame contains all necessary input variables as well as the target and intermediate variables."
   ]
  },
  {
   "cell_type": "code",
   "execution_count": 5,
   "metadata": {},
   "outputs": [
    {
     "data": {
      "text/html": [
       "<div>\n",
       "<style scoped>\n",
       "    .dataframe tbody tr th:only-of-type {\n",
       "        vertical-align: middle;\n",
       "    }\n",
       "\n",
       "    .dataframe tbody tr th {\n",
       "        vertical-align: top;\n",
       "    }\n",
       "\n",
       "    .dataframe thead th {\n",
       "        text-align: right;\n",
       "    }\n",
       "</style>\n",
       "<table border=\"1\" class=\"dataframe\">\n",
       "  <thead>\n",
       "    <tr style=\"text-align: right;\">\n",
       "      <th></th>\n",
       "      <th>hh_id</th>\n",
       "      <th>tu_id</th>\n",
       "      <th>p_id</th>\n",
       "      <th>bruttolohn_m</th>\n",
       "      <th>wohnort_ost</th>\n",
       "      <th>reg_beschäftigt</th>\n",
       "      <th>ges_rentenv_beitr_bemess_grenze</th>\n",
       "      <th>mini_job_grenze</th>\n",
<<<<<<< HEAD
       "      <th>regulär_beschäftigt</th>\n",
       "      <th>bruttolohn_unterl_sozialv_m</th>\n",
       "      <th>rentenv_beitr_regular_job</th>\n",
=======
       "      <th>bruttolohn_ges_rentenv_beitr_m</th>\n",
>>>>>>> 426dc9a6
       "      <th>geringfügig_beschäftigt</th>\n",
       "      <th>ges_rentenv_beitr_regular_job</th>\n",
       "      <th>in_gleitzone</th>\n",
       "      <th>midi_job_bemessungsentgelt</th>\n",
       "      <th>ag_beitr_ges_rentenv_midi_job</th>\n",
       "      <th>ges_beitr_ges_rentenv_midi_job</th>\n",
       "      <th>an_beitr_ges_rentenv_midi_job</th>\n",
       "      <th>ges_rentenv_beitr_m</th>\n",
       "    </tr>\n",
       "  </thead>\n",
       "  <tbody>\n",
       "    <tr>\n",
       "      <th>0</th>\n",
       "      <td>1</td>\n",
       "      <td>1</td>\n",
       "      <td>1</td>\n",
       "      <td>1000</td>\n",
       "      <td>False</td>\n",
       "      <td>False</td>\n",
       "      <td>6900.0</td>\n",
       "      <td>450.0</td>\n",
       "      <td>NaN</td>\n",
       "      <td>False</td>\n",
       "      <td>NaN</td>\n",
       "      <td>True</td>\n",
       "      <td>961.040588</td>\n",
       "      <td>93.0</td>\n",
       "      <td>178.753549</td>\n",
       "      <td>85.753549</td>\n",
       "      <td>85.753549</td>\n",
       "    </tr>\n",
       "  </tbody>\n",
       "</table>\n",
       "</div>"
      ],
      "text/plain": [
       "   hh_id  tu_id  p_id  bruttolohn_m  wohnort_ost  reg_beschäftigt  \\\n",
       "0      1      1     1          1000        False            False   \n",
       "\n",
<<<<<<< HEAD
       "   mini_job_grenze  regulär_beschäftigt  bruttolohn_unterl_sozialv_m  \\\n",
       "0            450.0                False                                  NaN   \n",
=======
       "   ges_rentenv_beitr_bemess_grenze  mini_job_grenze  \\\n",
       "0                           6900.0            450.0   \n",
>>>>>>> 426dc9a6
       "\n",
       "   bruttolohn_ges_rentenv_beitr_m  geringfügig_beschäftigt  \\\n",
       "0                             NaN                    False   \n",
       "\n",
       "   ges_rentenv_beitr_regular_job  in_gleitzone  midi_job_bemessungsentgelt  \\\n",
       "0                            NaN          True                  961.040588   \n",
       "\n",
       "   ag_beitr_ges_rentenv_midi_job  ges_beitr_ges_rentenv_midi_job  \\\n",
       "0                           93.0                      178.753549   \n",
       "\n",
       "   an_beitr_ges_rentenv_midi_job  ges_rentenv_beitr_m  \n",
       "0                      85.753549            85.753549  "
      ]
     },
     "execution_count": 5,
     "metadata": {},
     "output_type": "execute_result"
    }
   ],
   "source": [
    "df"
   ]
  },
  {
   "cell_type": "markdown",
   "metadata": {},
   "source": [
    "## Debug Mode with an Exception\n",
    "\n",
    "What happens when an exception is raised while producing the target? We artificially produce an error with a modified user function. For exemplary purposes we modify GETTSIM's function `mini_job_grenze` which is called when computing the pension contributions. Instead of its usual functionality of returning the income threshold for marginal employment, we overwrite it to raise an error when called (note that we could do so with any other function as well)."
   ]
  },
  {
   "cell_type": "code",
   "execution_count": 6,
   "metadata": {},
   "outputs": [],
   "source": [
    "def mini_job_grenze():\n",
    "    raise ValueError"
   ]
  },
  {
   "cell_type": "code",
   "execution_count": 7,
   "metadata": {},
   "outputs": [
    {
     "name": "stderr",
     "output_type": "stream",
     "text": [
      "Traceback (most recent call last):\n",
      "  File \"C:\\ECON\\gettsim\\gettsim\\dag.py\", line 276, in execute_dag\n",
      "    data[task] = dag.nodes[task][\"function\"](**kwargs).rename(task)\n",
      "  File \"<ipython-input-6-ff1ad9b74527>\", line 2, in mini_job_grenze\n",
      "    raise ValueError\n",
      "ValueError\n"
     ]
    }
   ],
   "source": [
    "df = compute_taxes_and_transfers(\n",
    "    data=data,\n",
    "    functions=[policy_functions, mini_job_grenze],\n",
    "    params=policy_params,\n",
    "    targets=\"ges_rentenv_beitr_m\",\n",
    "    debug=True,\n",
    ")"
   ]
  },
  {
   "cell_type": "markdown",
   "metadata": {},
   "source": [
    "The traceback of the error is printed, but the execution is continued. The resulting DataFrame captures all input variables as well as variables which could be produced without errors."
   ]
  },
  {
   "cell_type": "code",
   "execution_count": 8,
   "metadata": {},
   "outputs": [
    {
     "data": {
      "text/html": [
       "<div>\n",
       "<style scoped>\n",
       "    .dataframe tbody tr th:only-of-type {\n",
       "        vertical-align: middle;\n",
       "    }\n",
       "\n",
       "    .dataframe tbody tr th {\n",
       "        vertical-align: top;\n",
       "    }\n",
       "\n",
       "    .dataframe thead th {\n",
       "        text-align: right;\n",
       "    }\n",
       "</style>\n",
       "<table border=\"1\" class=\"dataframe\">\n",
       "  <thead>\n",
       "    <tr style=\"text-align: right;\">\n",
       "      <th></th>\n",
       "      <th>hh_id</th>\n",
       "      <th>tu_id</th>\n",
       "      <th>p_id</th>\n",
       "      <th>bruttolohn_m</th>\n",
       "      <th>wohnort_ost</th>\n",
<<<<<<< HEAD
       "      <th>rentenv_beitr_bemess_grenze</th>\n",
       "      <th>regulär_beschäftigt</th>\n",
       "      <th>bruttolohn_unterl_sozialv_m</th>\n",
       "      <th>rentenv_beitr_regular_job</th>\n",
=======
       "      <th>reg_beschäftigt</th>\n",
       "      <th>ges_rentenv_beitr_bemess_grenze</th>\n",
       "      <th>bruttolohn_ges_rentenv_beitr_m</th>\n",
       "      <th>ges_rentenv_beitr_regular_job</th>\n",
>>>>>>> 426dc9a6
       "    </tr>\n",
       "  </thead>\n",
       "  <tbody>\n",
       "    <tr>\n",
       "      <th>0</th>\n",
       "      <td>1</td>\n",
       "      <td>1</td>\n",
       "      <td>1</td>\n",
       "      <td>1000</td>\n",
       "      <td>False</td>\n",
       "      <td>False</td>\n",
       "      <td>6900.0</td>\n",
       "      <td>NaN</td>\n",
       "      <td>NaN</td>\n",
       "    </tr>\n",
       "  </tbody>\n",
       "</table>\n",
       "</div>"
      ],
      "text/plain": [
       "   hh_id  tu_id  p_id  bruttolohn_m  wohnort_ost  reg_beschäftigt  \\\n",
       "0      1      1     1          1000        False            False   \n",
       "\n",
<<<<<<< HEAD
       "   regulär_beschäftigt  bruttolohn_unterl_sozialv_m  \\\n",
       "0                False                                  NaN   \n",
=======
       "   ges_rentenv_beitr_bemess_grenze  bruttolohn_ges_rentenv_beitr_m  \\\n",
       "0                           6900.0                             NaN   \n",
>>>>>>> 426dc9a6
       "\n",
       "   ges_rentenv_beitr_regular_job  \n",
       "0                            NaN  "
      ]
     },
     "execution_count": 8,
     "metadata": {},
     "output_type": "execute_result"
    }
   ],
   "source": [
    "df"
   ]
  }
 ],
 "metadata": {
  "kernelspec": {
   "display_name": "Python 3",
   "language": "python",
   "name": "python3"
  },
  "language_info": {
   "codemirror_mode": {
    "name": "ipython",
    "version": 3
   },
   "file_extension": ".py",
   "mimetype": "text/x-python",
   "name": "python",
   "nbconvert_exporter": "python",
   "pygments_lexer": "ipython3",
   "version": "3.9.5"
  }
 },
 "nbformat": 4,
 "nbformat_minor": 4
}<|MERGE_RESOLUTION|>--- conflicted
+++ resolved
@@ -176,13 +176,10 @@
        "      <th>reg_beschäftigt</th>\n",
        "      <th>ges_rentenv_beitr_bemess_grenze</th>\n",
        "      <th>mini_job_grenze</th>\n",
-<<<<<<< HEAD
        "      <th>regulär_beschäftigt</th>\n",
        "      <th>bruttolohn_unterl_sozialv_m</th>\n",
        "      <th>rentenv_beitr_regular_job</th>\n",
-=======
        "      <th>bruttolohn_ges_rentenv_beitr_m</th>\n",
->>>>>>> 426dc9a6
        "      <th>geringfügig_beschäftigt</th>\n",
        "      <th>ges_rentenv_beitr_regular_job</th>\n",
        "      <th>in_gleitzone</th>\n",
@@ -221,14 +218,6 @@
       "text/plain": [
        "   hh_id  tu_id  p_id  bruttolohn_m  wohnort_ost  reg_beschäftigt  \\\n",
        "0      1      1     1          1000        False            False   \n",
-       "\n",
-<<<<<<< HEAD
-       "   mini_job_grenze  regulär_beschäftigt  bruttolohn_unterl_sozialv_m  \\\n",
-       "0            450.0                False                                  NaN   \n",
-=======
-       "   ges_rentenv_beitr_bemess_grenze  mini_job_grenze  \\\n",
-       "0                           6900.0            450.0   \n",
->>>>>>> 426dc9a6
        "\n",
        "   bruttolohn_ges_rentenv_beitr_m  geringfügig_beschäftigt  \\\n",
        "0                             NaN                    False   \n",
@@ -337,17 +326,6 @@
        "      <th>p_id</th>\n",
        "      <th>bruttolohn_m</th>\n",
        "      <th>wohnort_ost</th>\n",
-<<<<<<< HEAD
-       "      <th>rentenv_beitr_bemess_grenze</th>\n",
-       "      <th>regulär_beschäftigt</th>\n",
-       "      <th>bruttolohn_unterl_sozialv_m</th>\n",
-       "      <th>rentenv_beitr_regular_job</th>\n",
-=======
-       "      <th>reg_beschäftigt</th>\n",
-       "      <th>ges_rentenv_beitr_bemess_grenze</th>\n",
-       "      <th>bruttolohn_ges_rentenv_beitr_m</th>\n",
-       "      <th>ges_rentenv_beitr_regular_job</th>\n",
->>>>>>> 426dc9a6
        "    </tr>\n",
        "  </thead>\n",
        "  <tbody>\n",
@@ -371,13 +349,6 @@
        "   hh_id  tu_id  p_id  bruttolohn_m  wohnort_ost  reg_beschäftigt  \\\n",
        "0      1      1     1          1000        False            False   \n",
        "\n",
-<<<<<<< HEAD
-       "   regulär_beschäftigt  bruttolohn_unterl_sozialv_m  \\\n",
-       "0                False                                  NaN   \n",
-=======
-       "   ges_rentenv_beitr_bemess_grenze  bruttolohn_ges_rentenv_beitr_m  \\\n",
-       "0                           6900.0                             NaN   \n",
->>>>>>> 426dc9a6
        "\n",
        "   ges_rentenv_beitr_regular_job  \n",
        "0                            NaN  "
