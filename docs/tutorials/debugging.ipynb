--- conflicted
+++ resolved
@@ -18,12 +18,8 @@
    "outputs": [],
    "source": [
     "import pandas as pd\n",
-<<<<<<< HEAD
+    "\n",
     "from gettsim import PolicyEnvironment, compute_taxes_and_transfers"
-=======
-    "\n",
-    "from gettsim import compute_taxes_and_transfers, set_up_policy_environment"
->>>>>>> 5ca6157d
    ]
   },
   {
