--- conflicted
+++ resolved
@@ -5,16 +5,6 @@
   - nodefaults
 
 dependencies:
-<<<<<<< HEAD
-  - anaconda-client
-  - astor
-  - bokeh<3.0
-  - dags
-  - ipywidgets
-  - jax
-  # Jinja2 3.1.0 breaks docs. Keep until nbconvert or Jinja2 fixes it.
-  - jinja2<3.1.0
-=======
   - python
   - pip >=21.1
   - setuptools_scm
@@ -26,7 +16,6 @@
   # Jinja2 3.1 does not work with nbconvert
   # E.g., https://github.com/jupyter/nbconvert/issues/1740
   - jinja2<3.1
->>>>>>> e9bfde33
   - jupyterlab
   - networkx
   - numpy_groupies
@@ -40,6 +29,11 @@
   - pytest-cov
   - pytest-xdist
   - pyyaml
+
+  # Speed, will be optional
+  - astor
+  - jax
+
 
   # Reproducibility
   - conda-lock
