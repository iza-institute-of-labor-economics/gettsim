---
codecov:
  notify:
    require_ci_to_pass: true

coverage:
  precision: 2
  round: down
  range: 50...100

ignore:
<<<<<<< HEAD
  - "setup.py"
  - "dashboard"
  - "gettsim/parameters/_dynamic_pension_data"
  - "gettsim/aggregation_jax.py"
  - "gettsim/tests"
=======
  - setup.py
  - dashboard/**/*
  - gettsim/parameters/_dynamic_pension_data
  - gettsim/aggregation_jax.py
>>>>>>> 080668d3
<|MERGE_RESOLUTION|>--- conflicted
+++ resolved
@@ -9,15 +9,7 @@
   range: 50...100
 
 ignore:
-<<<<<<< HEAD
-  - "setup.py"
-  - "dashboard"
-  - "gettsim/parameters/_dynamic_pension_data"
-  - "gettsim/aggregation_jax.py"
-  - "gettsim/tests"
-=======
   - setup.py
-  - dashboard/**/*
-  - gettsim/parameters/_dynamic_pension_data
-  - gettsim/aggregation_jax.py
->>>>>>> 080668d3
+  - dashboard/
+  - src/_gettsim/parameters/_dynamic_pension_data/
+  - src/_gettsim_tests/