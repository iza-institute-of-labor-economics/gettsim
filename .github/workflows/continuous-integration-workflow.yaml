name: Continuous Integration Workflow
on:
  push:
    branches:
      - main
  pull_request:
    branches:
      - "*"
  workflow_dispatch:

jobs:
  run-tests:
    name: Run tests for ${{ matrix.os }} on ${{ matrix.python-version }}
    runs-on: ${{ matrix.os }}
    strategy:
      fail-fast: false
      matrix:
        os: ["ubuntu-latest", "macos-latest", "windows-latest"]
        python-version: ["3.8", "3.9"]

    steps:
      - uses: actions/checkout@v2
      - uses: conda-incubator/setup-miniconda@v2
        with:
          activate-environment: gettsim
          auto-update-conda: true
          environment-file: environment.yml
          python-version: ${{ matrix.python-version }}

      - name: Run pytest.
        shell: bash -l {0}
<<<<<<< HEAD
        run: pytest --ignore=dashboard/ --cov-report=xml --cov=./

      - name: Upload coverage report.
        if: runner.os == 'Linux' && matrix.python-version == '3.8'
        uses: codecov/codecov-action@v1
        with:
          token: ${{ secrets.CODECOV_TOKEN }}
=======
        run: pytest --ignore=gettsim/dashboard/
>>>>>>> 8857bbcf

      - name: Run pre-commits.
        if: runner.os == 'Linux' && matrix.python-version == '3.9'
        shell: bash -l {0}
        run: |
          pre-commit install -f --install-hooks
          pre-commit run --all-files

  # run-jax-tests:

  #   name: Run jax tests on Linux
  #   runs-on: ubuntu-latest

  #   steps:
  #     - uses: actions/checkout@v2
  #     - uses: conda-incubator/setup-miniconda@v2
  #       with:
  #         auto-update-conda: true
  #         python-version: 3.9
  #         activate-environment: gettsim
  #         environment-file: environment_jax.yml

  #     - name: Run pytest on jax tests.
  #       shell: bash -l {0}
  #       run: pytest --ignore=gettsim/dashboard/ --cov-report=xml --cov=./

  #     - name: Upload coverage report.
  #       uses: codecov/codecov-action@v1
  #       with:
  #         token: ${{ secrets.CODECOV_TOKEN }}<|MERGE_RESOLUTION|>--- conflicted
+++ resolved
@@ -29,17 +29,13 @@
 
       - name: Run pytest.
         shell: bash -l {0}
-<<<<<<< HEAD
-        run: pytest --ignore=dashboard/ --cov-report=xml --cov=./
+        run: pytest --ignore=gettsim/dashboard/ --cov-report=xml --cov=./
 
       - name: Upload coverage report.
-        if: runner.os == 'Linux' && matrix.python-version == '3.8'
+        if: runner.os == 'Linux' && matrix.python-version == '3.9'
         uses: codecov/codecov-action@v1
         with:
           token: ${{ secrets.CODECOV_TOKEN }}
-=======
-        run: pytest --ignore=gettsim/dashboard/
->>>>>>> 8857bbcf
 
       - name: Run pre-commits.
         if: runner.os == 'Linux' && matrix.python-version == '3.9'
@@ -48,11 +44,11 @@
           pre-commit install -f --install-hooks
           pre-commit run --all-files
 
-  # run-jax-tests:
+   # run-jax-tests:
 
-  #   name: Run jax tests on Linux
+  #  name: Run jax tests on Linux
   #   runs-on: ubuntu-latest
-
+  
   #   steps:
   #     - uses: actions/checkout@v2
   #     - uses: conda-incubator/setup-miniconda@v2
@@ -62,11 +58,11 @@
   #         activate-environment: gettsim
   #         environment-file: environment_jax.yml
 
-  #     - name: Run pytest on jax tests.
+  #    - name: Run pytest on jax tests.
   #       shell: bash -l {0}
   #       run: pytest --ignore=gettsim/dashboard/ --cov-report=xml --cov=./
 
-  #     - name: Upload coverage report.
+  #    - name: Upload coverage report.
   #       uses: codecov/codecov-action@v1
   #       with:
   #         token: ${{ secrets.CODECOV_TOKEN }}