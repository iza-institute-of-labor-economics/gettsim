--- conflicted
+++ resolved
@@ -82,6 +82,11 @@
             tax_data["calc_rentenwert"] = _rentenwert_from_2018
         else:
             tax_data["calc_rentenwert"] = _rentenwert_until_2017
+    elif group == "kinderzuschlag":
+        if (year >= 2020) or (year == 2019 and month >= 7):
+            tax_data["calc_kiz_amount"] = calc_kiz_amount_07_2019
+        else:
+            tax_data["calc_kiz_amount"] = calc_kiz_amount_2005
 
     return tax_data
 
@@ -114,54 +119,8 @@
                 # TODO: Should there be missing values or should the key not exist?
                 pension_data[f"{key}_{year}"] = np.nan
             else:
-<<<<<<< HEAD
-                policy_in_place = max(past_policies)
-                tax_data[key] = tax_data_raw[key]["values"][policy_in_place]["value"]
-    tax_data["yr"] = year
-
-    if year >= 2003:
-        tax_data["calc_midi_contrib"] = calc_midi_contributions
-    else:
-        tax_data["calc_midi_contrib"] = no_midi
-    if year > 2017:
-        tax_data["calc_rentenwert"] = _rentenwert_from_2018
-    else:
-        tax_data["calc_rentenwert"] = _rentenwert_until_2017
-    if year <= 2014:
-        tax_data["calc_hhfreib"] = calc_hhfreib_until2014
-    else:
-        tax_data["calc_hhfreib"] = calc_hhfreib_from2015
-    if year > 2011:
-        tax_data["childben_elig_rule"] = kg_eligibility_hours
-    else:
-        tax_data["childben_elig_rule"] = kg_eligibility_wage
-    if year < 2009:
-        tax_data["calc_max_rent"] = calc_max_rent_until_2008
-    else:
-        tax_data["calc_max_rent"] = calc_max_rent_since_2009
-    if year >= 2010:
-        tax_data["vorsorge"] = vorsorge2010
-    else:
-        tax_data["vorsorge"] = vorsorge_dummy
-    if (year >= 2020) or (year == 2019 and month >= 7):
-        tax_data["calc_kiz_amount"] = calc_kiz_amount_07_2019
-    else:
-        tax_data["calc_kiz_amount"] = calc_kiz_amount_2005
-    # TODO: We need to adapt favorability check for that. See
-    #  https://github.com/iza-institute-of-labor-economics/gettsim/issues/81 for
-    #  details.
-    # if year >= 2009:
-    #     tax_data["zve_list"] = ["nokfb", "kfb", "abg_nokfb", "abg_kfb"]
-    # else:
-    #     tax_data["zve_list"] = ["nokfb", "kfb"]
-    tax_data["zve_list"] = ["nokfb", "kfb"]
-
-    tax_data["tax_schedule"] = tarif
-    return tax_data
-=======
                 policy_year = np.max(past_data)
                 pension_data[f"{key}_{year}"] = raw_pension_data[key]["values"][
                     policy_year
                 ]["value"]
-    return pension_data
->>>>>>> 9a1245ad
+    return pension_data