--- conflicted
+++ resolved
@@ -1,10 +1,6 @@
 def wohngeld_vorrang_hh(
-<<<<<<< HEAD
-    wohngeld_nach_vermög_check_m_hh: float, arbeitsl_geld_2_vor_vorrang_m_hh: float,
-=======
     wohngeld_nach_vermög_check_m_hh: float,
     arbeitsl_geld_2_vor_vorrang_m_hh: float,
->>>>>>> cbfc4d26
 ) -> bool:
     """Check if housing benefit has priority.
 
