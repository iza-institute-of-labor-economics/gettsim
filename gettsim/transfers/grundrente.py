from gettsim.piecewise_functions import piecewise_polynomial
from gettsim.shared import add_rounding_spec


@add_rounding_spec(params_key="ges_rente")
def grundr_zuschlag_m(
    grundr_zuschlag_vor_eink_anr_m: float, grundr_zuschlag_eink_m: float
) -> float:
    """Calculate Grundrentenzuschlag (additional monthly pensions payments
    resulting from Grundrente)

    Parameters
    ----------
    grundr_zuschlag_vor_eink_anr_m
        See :func:`grundr_zuschlag_vor_eink_anr_m`.
    grundr_zuschlag_eink_m
        See :func:`grundr_zuschlag_eink_m`.

    Returns
    -------

    """
    out = grundr_zuschlag_vor_eink_anr_m - grundr_zuschlag_eink_m
    return max(out, 0.0)


def _grundr_zuschlag_eink_vor_freibetrag_m(
    rente_vorj_vor_grundr_proxy_m: float,
    bruttolohn_vorj_m: float,
    eink_selbst: float,
<<<<<<< HEAD
    vermiet_eink: float,
=======
    eink_vermietung: float,
>>>>>>> bff22cda
    kapitaleink: float,
) -> float:
    """Calculate total income relevant for Grundrentenzuschlag before deductions are
    subtracted.

    Some notes:

    - The Grundrentenzuschlag (in previous years) is not part of the relevant income and
      does not lower the Grundrentenzuschlag (reference: § 97a Abs. 2 S. 7 SGB VI).
    - The Deutsche Rentenversicherung uses the income of the year two to three years
      ago to be able to use administrative data on this income for the calculation:
      "It can be assumed that the tax office regularly has the data two years after
      the end of the assessment period, which can be retrieved from the pension
      insurance."
    - Warning: Currently, earnings of dependent work and pensions are based on the
      last year, and other income on the current year instead of the year
      two years ago to avoid the need for several new input variables.

    # ToDo: Freibeträge for income are currently not considered
    # ToDo: as freibeträge_tu depends on pension income through
    # ToDo: `ges_krankenv_beitr_m` -> `vorsorge` -> `freibeträge`

    Reference: § 97a Abs. 2 S. 1 SGB VI

    Parameters
    ----------
    rente_vorj_vor_grundr_proxy_m
        See :func:`rente_vorj_vor_grundr_proxy_m`.
    bruttolohn_vorj_m
        See :func:`bruttolohn_vorj_m`.
    eink_selbst
        See :func:`eink_selbst`.
    vermiet_eink
        See :func:`vermiet_eink`.
    kapitaleink
        See :func:`kapitaleink`.

    Returns
    -------

    """

    # Sum income over different income sources.
    out = (
        rente_vorj_vor_grundr_proxy_m
        + bruttolohn_vorj_m
        + eink_selbst / 12  # income from self-employment
        + vermiet_eink / 12  # rental income
        + kapitaleink / 12
    )

    return out


@add_rounding_spec(params_key="ges_rente")
def grundr_zuschlag_eink_m(
    _grundr_zuschlag_eink_vor_freibetrag_m_tu: float,
    gemeinsam_veranlagt_tu: bool,
    rentenwert: float,
    ges_rente_params: dict,
) -> float:
    """Calculate income which is deducted from Grundrentenzuschlag.

    Apply allowances. There are upper and lower thresholds for singles and
    couples. 60% of income between the upper and lower threshold is credited against
    the Grundrentenzuschlag. All the income above the upper threshold is credited
    against the Grundrentenzuschlag.

    Reference: § 97a Abs. 4 S. 2, 4 SGB VI

    Parameters
    ----------
    _grundr_zuschlag_eink_vor_freibetrag_m_tu
        See :func:`_grundr_zuschlag_eink_vor_freibetrag_m_tu`.
    gemeinsam_veranlagt_tu
        See :func:`gemeinsam_veranlagt_tu`.
    rentenwert
        See :func:`rentenwert`.
    ges_rente_params
        See params documentation :ref:`ges_rente_params <ges_rente_params>`.
    Returns
    -------

    """

    # Calculate relevant income following the crediting rules using the values for
    # singles and those for married subjects
    # Note: Thresholds are defined relativ to rentenwert which is implemented by
    # dividing the income by rentenwert and multiply rentenwert to the result.
    if gemeinsam_veranlagt_tu:
        einkommensanr_params = ges_rente_params["grundr_einkommensanr_verheiratet"]
    else:
        einkommensanr_params = ges_rente_params["grundr_einkommensanr_single"]

    out = (
        piecewise_polynomial(
            x=_grundr_zuschlag_eink_vor_freibetrag_m_tu / rentenwert,
            thresholds=einkommensanr_params["thresholds"],
            rates=einkommensanr_params["rates"],
            intercepts_at_lower_thresholds=einkommensanr_params[
                "intercepts_at_lower_thresholds"
            ],
        )
        * rentenwert
    )

    return out


@add_rounding_spec(params_key="ges_rente")
def grundr_zuschlag_vor_eink_anr_m(
    grundr_zuschlag_bonus_entgeltp: float,
    grundr_bew_zeiten: int,
    rentenwert: float,
    ges_rente_zugangsfaktor: float,
    ges_rente_params: dict,
) -> float:
    """Calculate additional monthly pensions payments resulting from
    Grundrente, without taking into account income crediting rules.

    The Zugangsfaktor is limited to 1 and considered Grundrentezeiten
    are limited to 35 years (420 months).

    Parameters
    ----------
    grundr_zuschlag_bonus_entgeltp
        See :func:`grundr_zuschlag_bonus_entgeltp`.
    grundr_bew_zeiten
        See basic input variable
        :ref:`grundr_bew_zeiten <grundr_bew_zeiten>`.
    rentenwert
        See :func:`rentenwert`.
    ges_rente_zugangsfaktor
        See :func:`ges_rente_zugangsfaktor`.
    ges_rente_params
        See params documentation :ref:`ges_rente_params <ges_rente_params>`.

    Returns
    -------

    """
<<<<<<< HEAD
    if grundr_bew_zeiten > ges_rente_params["grundr_zeiten"]["max"]:
        grundr_bew_zeiten = ges_rente_params["grundr_zeiten"]["max"]
    else:
        grundr_bew_zeiten = grundr_bew_zeiten

    if ges_rente_zugangsfaktor > ges_rente_params["grundr_zugangsfaktor_max"]:
        ges_rente_zugangsfaktor = ges_rente_params["grundr_zugangsfaktor_max"]
    else:
        ges_rente_zugangsfaktor = ges_rente_zugangsfaktor

    out = (
        grundr_zuschlag_bonus_entgeltp
        * grundr_bew_zeiten
        * rentenwert
        * ges_rente_zugangsfaktor
=======

    # Winsorize Bewertungszeiten and Zugangsfaktor at maximum values
    grundr_bew_zeiten_wins = min(
        grundr_bew_zeiten, ges_rente_params["grundr_zeiten"]["max"]
    )
    ges_rente_zugangsfaktor_wins = min(
        ges_rente_zugangsfaktor, ges_rente_params["grundr_zugangsfaktor_max"]
    )

    out = (
        grundr_zuschlag_bonus_entgeltp
        * grundr_bew_zeiten_wins
        * rentenwert
        * ges_rente_zugangsfaktor_wins
>>>>>>> bff22cda
    )
    return out


def grundr_bew_zeiten_avg_entgeltp(
    grundr_entgeltp: float, grundr_bew_zeiten: int
) -> float:
    """Compute average number of Entgeltpunkte earned per month of
    Grundrentenbewertungszeiten.

    Parameters
    ----------
    grundr_entgeltp
        See basic input variable
        :ref:`grundr_entgeltp <grundr_entgeltp>`.
    grundr_bew_zeiten
        See basic input variable
        :ref:`grundr_bew_zeiten <grundr_bew_zeiten>`.

    Returns
    -------

    """
    out = grundr_entgeltp / grundr_bew_zeiten
    return out


@add_rounding_spec(params_key="ges_rente")
def grundr_zuschlag_höchstwert_m(grundr_zeiten: int, ges_rente_params: dict) -> float:
    """Calculates the maximum allowed number of average Entgeltpunkte (per month)
    after adding bonus of Entgeltpunkte for a given number of Grundrentenzeiten.

    Parameters
    ----------
    grundr_zeiten
        See basic input variable :ref:`grundr_zeiten <grundr_zeiten>`.
    ges_rente_params
        See params documentation :ref:`ges_rente_params <ges_rente_params>`.

    Returns
    -------

    """
<<<<<<< HEAD
    if grundr_zeiten > ges_rente_params["grundr_zeiten"]["max"]:
        grundr_zeiten = ges_rente_params["grundr_zeiten"]["max"]
    else:
        grundr_zeiten = grundr_zeiten

    # Calculate number of months above minimum threshold
    months_above_thresh = grundr_zeiten - ges_rente_params["grundr_zeiten"]["min"]
=======
    # Calculate number of months above minimum threshold
    months_above_thresh = (
        min(grundr_zeiten, ges_rente_params["grundr_zeiten"]["max"])
        - ges_rente_params["grundr_zeiten"]["min"]
    )
>>>>>>> bff22cda

    # Calculate höchstwert
    out = (
        ges_rente_params["grundr_höchstwert"]["base"]
        + ges_rente_params["grundr_höchstwert"]["increment"] * months_above_thresh
    )

    return out


@add_rounding_spec(params_key="ges_rente")
def grundr_zuschlag_bonus_entgeltp(
    grundr_bew_zeiten_avg_entgeltp: float,
    grundr_zuschlag_höchstwert_m: float,
    grundr_zeiten: int,
    ges_rente_params: dict,
) -> float:
    """Calculate additional Entgeltpunkte for pensioner.

    In general, the average of monthly Entgeltpunkte earnd in Grundrentenzeiten is
    doubled, or extended to the individual Höchstwert if doubling would exceed the
    Höchstwert. Then, the value is multiplied by 0.875.

    Legal reference: § 76g SGB VI

    Parameters
    ----------
    grundr_bew_zeiten_avg_entgeltp
        See :func:`grundr_bew_zeiten_avg_entgeltp`.
    grundr_zuschlag_höchstwert_m
        See :func:`grundr_zuschlag_höchstwert_m`.
    grundr_zeiten
        See basic input variable :ref:`grundr_zeiten <grundr_zeiten>`.
    ges_rente_params
        See params documentation :ref:`ges_rente_params <ges_rente_params>`.

    Returns
    -------

    """

    # Return 0 if Grundrentenzeiten below minimum
    if grundr_zeiten < ges_rente_params["grundr_zeiten"]["min"]:
        out = 0.0
    else:

        # Case 1: Entgeltpunkte less than half of Höchstwert
        if grundr_bew_zeiten_avg_entgeltp <= (0.5 * grundr_zuschlag_höchstwert_m):
            out = grundr_bew_zeiten_avg_entgeltp

        # Case 2: Entgeltpunkte more than half of Höchstwert, but below Höchstwert
        elif grundr_bew_zeiten_avg_entgeltp < grundr_zuschlag_höchstwert_m:
            out = grundr_zuschlag_höchstwert_m - grundr_bew_zeiten_avg_entgeltp

        # Case 3: Entgeltpunkte above Höchstwert
        elif grundr_bew_zeiten_avg_entgeltp > grundr_zuschlag_höchstwert_m:
            out = 0.0

    # Multiply additional Engeltpunkte by factor
    out = out * ges_rente_params["grundr_faktor_bonus"]

    return out


@add_rounding_spec(params_key="ges_rente")
def rente_vorj_vor_grundr_proxy_m(
    rentner: bool,
    rentenwert_vorjahr: float,
    priv_rente_m: float,
    jahr_renteneintr: int,
    geburtsjahr: int,
    alter: int,
    entgeltp: float,
    ges_rente_zugangsfaktor: float,
) -> float:
    """Estimated amount of public pensions of last year excluding Grundrentenzuschlag.
    rentner
        See basic input variable :ref:`rentner <rentner>`.
    rentenwert_vorjahr
        See :func:`rentenwert_vorjahr`.
    priv_rente_m
        See basic input variable :ref:`priv_rente_m <priv_rente_m>`.
    jahr_renteneintr
        See basic input variable :ref:`jahr_renteneintr <jahr_renteneintr>`.
    geburtsjahr
        See basic input variable :ref:`geburtsjahr <geburtsjahr>`.
    alter
        See basic input variable :ref:`alter <alter>`.
    entgeltp
        See basic input variable :ref:`entgeltp <entgeltp>`.
    ges_rente_zugangsfaktor
        See :func:`ges_rente_zugangsfaktor`.

    Returns
    -------
    """

    if rentner:
        # Assume priv_rente_m did not change
        # ToDo: Use current_year as argument of this function once we addressed
        # ToDo: issue #211
        # Calculate if subect was retired last year
        current_year = geburtsjahr + alter
        rentner_vorjahr = jahr_renteneintr <= current_year - 1
        if not rentner_vorjahr:
            out = 0.0
        else:
            out = entgeltp * ges_rente_zugangsfaktor * rentenwert_vorjahr + priv_rente_m
    else:
        out = 0.0

    return out


def grundr_berechtigt(grundr_zeiten: int, ges_rente_params: dict) -> bool:
<<<<<<< HEAD
    """Indicates that person is not entitled to Freibetragsregelung.
=======
    """Whether person has accumulated enough insured years to be eligible.
>>>>>>> bff22cda

    Parameters
    ----------
    grundr_zeiten
        See :func:`grundr_zeiten`.
    ges_rente_params
        See params documentation :ref:`ges_rente_params <ges_rente_params>`.

    Returns
    -------

    """
    out = grundr_zeiten >= ges_rente_params["grundr_zeiten"]["min"]
    return out<|MERGE_RESOLUTION|>--- conflicted
+++ resolved
@@ -28,11 +28,7 @@
     rente_vorj_vor_grundr_proxy_m: float,
     bruttolohn_vorj_m: float,
     eink_selbst: float,
-<<<<<<< HEAD
-    vermiet_eink: float,
-=======
     eink_vermietung: float,
->>>>>>> bff22cda
     kapitaleink: float,
 ) -> float:
     """Calculate total income relevant for Grundrentenzuschlag before deductions are
@@ -65,8 +61,8 @@
         See :func:`bruttolohn_vorj_m`.
     eink_selbst
         See :func:`eink_selbst`.
-    vermiet_eink
-        See :func:`vermiet_eink`.
+    eink_vermietung
+        See :func:`eink_vermietung`.
     kapitaleink
         See :func:`kapitaleink`.
 
@@ -80,7 +76,7 @@
         rente_vorj_vor_grundr_proxy_m
         + bruttolohn_vorj_m
         + eink_selbst / 12  # income from self-employment
-        + vermiet_eink / 12  # rental income
+        + eink_vermietung / 12  # rental income
         + kapitaleink / 12
     )
 
@@ -174,23 +170,6 @@
     -------
 
     """
-<<<<<<< HEAD
-    if grundr_bew_zeiten > ges_rente_params["grundr_zeiten"]["max"]:
-        grundr_bew_zeiten = ges_rente_params["grundr_zeiten"]["max"]
-    else:
-        grundr_bew_zeiten = grundr_bew_zeiten
-
-    if ges_rente_zugangsfaktor > ges_rente_params["grundr_zugangsfaktor_max"]:
-        ges_rente_zugangsfaktor = ges_rente_params["grundr_zugangsfaktor_max"]
-    else:
-        ges_rente_zugangsfaktor = ges_rente_zugangsfaktor
-
-    out = (
-        grundr_zuschlag_bonus_entgeltp
-        * grundr_bew_zeiten
-        * rentenwert
-        * ges_rente_zugangsfaktor
-=======
 
     # Winsorize Bewertungszeiten and Zugangsfaktor at maximum values
     grundr_bew_zeiten_wins = min(
@@ -205,7 +184,6 @@
         * grundr_bew_zeiten_wins
         * rentenwert
         * ges_rente_zugangsfaktor_wins
->>>>>>> bff22cda
     )
     return out
 
@@ -249,21 +227,11 @@
     -------
 
     """
-<<<<<<< HEAD
-    if grundr_zeiten > ges_rente_params["grundr_zeiten"]["max"]:
-        grundr_zeiten = ges_rente_params["grundr_zeiten"]["max"]
-    else:
-        grundr_zeiten = grundr_zeiten
-
-    # Calculate number of months above minimum threshold
-    months_above_thresh = grundr_zeiten - ges_rente_params["grundr_zeiten"]["min"]
-=======
     # Calculate number of months above minimum threshold
     months_above_thresh = (
         min(grundr_zeiten, ges_rente_params["grundr_zeiten"]["max"])
         - ges_rente_params["grundr_zeiten"]["min"]
     )
->>>>>>> bff22cda
 
     # Calculate höchstwert
     out = (
@@ -379,11 +347,7 @@
 
 
 def grundr_berechtigt(grundr_zeiten: int, ges_rente_params: dict) -> bool:
-<<<<<<< HEAD
-    """Indicates that person is not entitled to Freibetragsregelung.
-=======
     """Whether person has accumulated enough insured years to be eligible.
->>>>>>> bff22cda
 
     Parameters
     ----------
