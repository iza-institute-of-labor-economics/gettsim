--- conflicted
+++ resolved
@@ -58,41 +58,58 @@
     return out
 
 
-<<<<<<< HEAD
-def _kinderzuschl_vor_vermög_check_m_hh_bis_06_2019(
-    arbeitsl_geld_2_brutto_eink_m_hh: float,
-    kinderzuschl_eink_min_m_hh: float,
-    kinderzuschl_eink_max_m_hh: float,
-    arbeitsl_geld_2_eink_m_hh: float,
-    kinderzuschl_kindereink_abzug_m_hh: float,
-    kinderzuschl_eink_anrechn_m_hh: float,
-=======
+def _kinderzuschl_vor_vermög_check_m_tu_bis_06_2019(
+    kinderzuschl_eink_elternteil_tu: float,
+    kinderzuschl_eink_min_m_tu: float,
+    kinderzuschl_eink_max_m_tu: float,
+    kinderzuschl_kindereink_abzug_m_tu: float,
+    kinderzuschl_eink_anrechn_m_tu: float,
+) -> float:
+    """Calculate Kinderzuschlag since 07/2019. Whether Kinderzuschlag or
+    Arbeitslosengeld 2 applies will be checked later.
+
+    Parameters
+    ----------
+    kinderzuschl_eink_elternteil_tu
+        See :func:`kinderzuschl_eink_elternteil_tu`.
+    kinderzuschl_eink_min_m_tu
+        See :func:`kinderzuschl_eink_min_m_tu`.
+    kinderzuschl_eink_max_m_tu
+        See :func:`kinderzuschl_eink_max_m_tu`.
+    kinderzuschl_kindereink_abzug_m_tu
+        See :func:`kinderzuschl_kindereink_abzug_m_tu`.
+    kinderzuschl_eink_anrechn_m_tu
+        See :func:`kinderzuschl_eink_anrechn_m_tu`.
+
+    Returns
+    -------
+
+    """
+
+    # Check if parental income is in income range for child benefit.
+    if (kinderzuschl_eink_elternteil_tu >= kinderzuschl_eink_min_m_tu) and (
+        kinderzuschl_eink_elternteil_tu <= kinderzuschl_eink_max_m_tu
+    ):
+        out = max(
+            kinderzuschl_kindereink_abzug_m_tu - kinderzuschl_eink_anrechn_m_tu, 0.0
+        )
+    else:
+        out = 0.0
+
+    return out
+
+
 def _kinderzuschl_vor_vermög_check_m_tu_ab_07_2019(
     kinderzuschl_eink_elternteil_tu: float,
     kinderzuschl_eink_min_m_tu: float,
     kinderzuschl_kindereink_abzug_m_tu: float,
     kinderzuschl_eink_anrechn_m_tu: float,
->>>>>>> a0686380
 ) -> float:
     """Calculate Kinderzuschlag since 2005 until 06/2019. Whether Kinderzuschlag or
     Arbeitslosengeld 2 applies will be checked later.
 
     Parameters
     ----------
-<<<<<<< HEAD
-    arbeitsl_geld_2_brutto_eink_m_hh
-        See :func:`arbeitsl_geld_2_brutto_eink_m_hh`.
-    kinderzuschl_eink_min_m_hh
-        See :func:`kinderzuschl_eink_min_m_hh`.
-    kinderzuschl_eink_max_m_hh
-        See :func:`kinderzuschl_eink_max_m_hh`.
-    arbeitsl_geld_2_eink_m_hh
-        See :func:`arbeitsl_geld_2_eink_m_hh`.
-    kinderzuschl_kindereink_abzug_m_hh
-        See :func:`kinderzuschl_kindereink_abzug_m_hh`.
-    kinderzuschl_eink_anrechn_m_hh
-        See :func:`kinderzuschl_eink_anrechn_m_hh`.
-=======
     hh_id
         See basic input variable :ref:`hh_id <hh_id>`.
     kinderzuschl_eink_elternteil_tu
@@ -103,93 +120,16 @@
         See :func:`kinderzuschl_kindereink_abzug_m_tu`.
     kinderzuschl_eink_anrechn_m_tu
         See :func:`kinderzuschl_eink_anrechn_m_tu`.
->>>>>>> a0686380
 
     Returns
     -------
 
     """
-<<<<<<< HEAD
-
-    # Check if household income is in income range for child benefit.
-    if (arbeitsl_geld_2_brutto_eink_m_hh >= kinderzuschl_eink_min_m_hh) and (
-        arbeitsl_geld_2_eink_m_hh <= kinderzuschl_eink_max_m_hh
-    ):
-=======
     if kinderzuschl_eink_elternteil_tu >= kinderzuschl_eink_min_m_tu:
->>>>>>> a0686380
         out = max(
             kinderzuschl_kindereink_abzug_m_tu - kinderzuschl_eink_anrechn_m_tu, 0.0
         )
     else:
         out = 0.0
 
-    return out
-
-
-<<<<<<< HEAD
-def _kinderzuschl_vor_vermög_check_m_hh_ab_07_2019(
-    arbeitsl_geld_2_brutto_eink_m_hh: float,
-    kinderzuschl_eink_min_m_hh: float,
-    kinderzuschl_kindereink_abzug_m_hh: float,
-    kinderzuschl_eink_anrechn_m_hh: float,
-=======
-def _kinderzuschl_vor_vermög_check_m_tu_bis_06_2019(
-    kinderzuschl_eink_elternteil_tu: float,
-    kinderzuschl_eink_min_m_tu: float,
-    kinderzuschl_eink_max_m_tu: float,
-    kinderzuschl_kindereink_abzug_m_tu: float,
-    kinderzuschl_eink_anrechn_m_tu: float,
->>>>>>> a0686380
-) -> float:
-    """Calculate Kinderzuschlag since 07/2019. Whether Kinderzuschlag or
-    Arbeitslosengeld 2 applies will be checked later.
-
-    Parameters
-    ----------
-<<<<<<< HEAD
-    hh_id
-        See basic input variable :ref:`hh_id <hh_id>`.
-    arbeitsl_geld_2_brutto_eink_m_hh
-        See :func:`arbeitsl_geld_2_brutto_eink_m_hh`.
-    kinderzuschl_eink_min_m_hh
-        See :func:`kinderzuschl_eink_min_m_hh`.
-    kinderzuschl_kindereink_abzug_m_hh
-        See :func:`kinderzuschl_kindereink_abzug_m_hh`.
-    kinderzuschl_eink_anrechn_m_hh
-        See :func:`kinderzuschl_eink_anrechn_m_hh`.
-=======
-    kinderzuschl_eink_elternteil_tu
-        See :func:`kinderzuschl_eink_elternteil_tu`.
-    kinderzuschl_eink_min_m_tu
-        See :func:`kinderzuschl_eink_min_m_tu`.
-    kinderzuschl_eink_max_m_tu
-        See :func:`kinderzuschl_eink_max_m_tu`.
-    kinderzuschl_kindereink_abzug_m_tu
-        See :func:`kinderzuschl_kindereink_abzug_m_tu`.
-    kinderzuschl_eink_anrechn_m_tu
-        See :func:`kinderzuschl_eink_anrechn_m_tu`.
->>>>>>> a0686380
-
-    Returns
-    -------
-
-    """
-<<<<<<< HEAD
-    if arbeitsl_geld_2_brutto_eink_m_hh >= kinderzuschl_eink_min_m_hh:
-        out = max(
-            kinderzuschl_kindereink_abzug_m_hh - kinderzuschl_eink_anrechn_m_hh, 0.0
-=======
-
-    # Check if parental income is in income range for child benefit.
-    if (kinderzuschl_eink_elternteil_tu >= kinderzuschl_eink_min_m_tu) and (
-        kinderzuschl_eink_elternteil_tu <= kinderzuschl_eink_max_m_tu
-    ):
-        out = max(
-            kinderzuschl_kindereink_abzug_m_tu - kinderzuschl_eink_anrechn_m_tu, 0
->>>>>>> a0686380
-        )
-    else:
-        out = 0.0
-
     return out