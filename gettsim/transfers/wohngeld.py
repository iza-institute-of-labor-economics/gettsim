"""This module provides functions to compute residence allowance (Wohngeld)."""
import numpy as np

from gettsim.typing import BoolSeries
from gettsim.typing import FloatSeries
from gettsim.typing import IntSeries


def wohngeld_m_hh(
    wohngeld_vermögens_check_hh: FloatSeries,
    wohngeld_vorrang_hh: BoolSeries,
<<<<<<< HEAD
    wohngeld_kinderzuschlag_vorrang_hh: BoolSeries,
    alle_erwachsene_rentner_hh: BoolSeries,
=======
    wohngeld_kinderzuschl_vorrang_hh: BoolSeries,
    rentner_in_hh: BoolSeries,
>>>>>>> 426dc9a6
) -> FloatSeries:
    """Calculate final housing benefit per household.

    Parameters
    ----------
    wohngeld_vermögens_check_hh
        See :func:`wohngeld_vermögens_check_hh`.
    wohngeld_vorrang_hh
        See :func:`wohngeld_vorrang_hh`.
<<<<<<< HEAD
    wohngeld_kinderzuschlag_vorrang_hh
        See :func:`wohngeld_kinderzuschlag_vorrang_hh`.
    alle_erwachsene_rentner_hh
        See :func:`alle_erwachsene_rentner_hh`.
=======
    wohngeld_kinderzuschl_vorrang_hh
        See :func:`wohngeld_kinderzuschl_vorrang_hh`.
    rentner_in_hh
        See :func:`rentner_in_hh`.
>>>>>>> 426dc9a6

    Returns
    -------

    """
<<<<<<< HEAD
    cond = (
        ~wohngeld_vorrang_hh & ~wohngeld_kinderzuschlag_vorrang_hh
    ) | alle_erwachsene_rentner_hh
=======
    cond = ~wohngeld_vorrang_hh & ~wohngeld_kinderzuschl_vorrang_hh | rentner_in_hh
>>>>>>> 426dc9a6
    wohngeld_vermögens_check_hh.loc[cond] = 0
    return wohngeld_vermögens_check_hh


def wohngeld_basis_hh(hh_id: IntSeries, wohngeld_basis: FloatSeries) -> FloatSeries:
    """Calculate preliminary housing benefit per household.

    Social benefit for recipients with income above basic social assistance Computation
    is very complicated, accounts for household size, income, actual rent and differs on
    the municipality level ('Mietstufe' (1,...,6)).

    We usually don't have information on the last item. Therefore we assume 'Mietstufe'
    3, corresponding to an average level, but other Mietstufen can be specified in
    `household`.

    Benefit amount depends on parameters `wohngeld_miete` (rent) and
    `wohngeld_eink` (income) (§19 WoGG).

    Parameters
    ----------
    hh_id
        See basic input variable :ref:`hh_id <hh_id>`.
    wohngeld_basis
        See :func:`wohngeld_basis`.

    Returns
    -------

    """
    # ToDo: When thinking about calculating wohngeld on the correct level, we need
    # account for multiple tax units in one household. The following is the old code!
    # See #218.
    # out = (wohngeld_basis * tu_vorstand).groupby(hh_id).sum().round(2)
    out = wohngeld_basis.groupby(hh_id).max().round(2)
    return out


def zu_verst_ges_rente_tu(
    zu_verst_ges_rente: FloatSeries, tu_id: IntSeries
) -> FloatSeries:
    """Aggreate pension payments subject to taxation in tax unit.

    Parameters
    ----------
    zu_verst_ges_rente
        See :func:`zu_verst_ges_rente`.
    tu_id
        See basic input variable :ref:`tu_id <tu_id>`.

    Returns
    -------

    """
    return zu_verst_ges_rente.groupby(tu_id).sum()


def wohngeld_abzüge_tu(
    eink_st_tu: FloatSeries,
    ges_rentenv_beitr_m_tu: FloatSeries,
    ges_krankenv_beitr_m_tu: FloatSeries,
    wohngeld_params: dict,
) -> FloatSeries:
    """Calcualte housing benefit subtractions.

    Parameters
    ----------
    eink_st_tu
        See :func:`eink_st_tu`.
    ges_rentenv_beitr_m_tu
        See :func:`ges_rentenv_beitr_m_tu`.
    ges_krankenv_beitr_m_tu
        See :func:`ges_krankenv_beitr_m_tu`.
    wohngeld_params
        See params documentation :ref:`wohngeld_params <wohngeld_params>`.

    Returns
    -------

    """
    abzug_stufen = (
        (eink_st_tu > 0) * 1
        + (ges_rentenv_beitr_m_tu > 0)
        + (ges_krankenv_beitr_m_tu > 0)
    )
    return abzug_stufen.replace(wohngeld_params["abzug_stufen"])


def zu_verst_ges_rente(
    ertragsanteil: FloatSeries, gesamte_rente_m: FloatSeries
) -> FloatSeries:
    """Calculate pension payment subject to taxation.

    Parameters
    ----------
    ertragsanteil
        See :func:`ertragsanteil`.
    gesamte_rente_m
        See basic input variable :ref:`gesamte_rente_m <gesamte_rente_m>`.

    Returns
    -------

    """
    return ertragsanteil * gesamte_rente_m


def wohngeld_brutto_eink_tu(
    brutto_eink_1_tu: FloatSeries,
    brutto_eink_4_tu: FloatSeries,
    brutto_eink_5_tu: FloatSeries,
    brutto_eink_6_tu: FloatSeries,
) -> FloatSeries:
    """Sum gross incomes relevant for housing benefit calculation per tax unit.

    Parameters
    ----------
    brutto_eink_1_tu
        See :func:`_brutto_eink_1_tu`.
    brutto_eink_4_tu
        See :func:`brutto_eink_4_tu`.
    brutto_eink_5_tu
        See :func:`brutto_eink_5_tu`.
    brutto_eink_6_tu
        See :func:`brutto_eink_6_tu`.

    Returns
    -------

    """
    return (
        brutto_eink_1_tu + brutto_eink_4_tu + brutto_eink_5_tu + brutto_eink_6_tu
    ) / 12


def wohngeld_sonstiges_eink_tu(
    arbeitsl_geld_m_tu: FloatSeries,
    sonstig_eink_m_tu: FloatSeries,
    zu_verst_ges_rente_tu: FloatSeries,
    unterhaltsvors_m_tu: FloatSeries,
    elterngeld_m_tu: FloatSeries,
) -> FloatSeries:
    """Sumn addtitional incomes relevant for housing benefit per tax unit.

    Parameters
    ----------
    arbeitsl_geld_m_tu
        See :func:`arbeitsl_geld_m_tu`.
    sonstig_eink_m_tu
        See :func:`sonstig_eink_m_tu`.
    zu_verst_ges_rente_tu
        See :func:`zu_verst_ges_rente_tu`.
    unterhaltsvors_m_tu
        See :func:`unterhaltsvors_m_tu`.
    elterngeld_m_tu
        See :func:`elterngeld_m_tu`.

    Returns
    -------

    """
    return (
        arbeitsl_geld_m_tu
        + sonstig_eink_m_tu
        + zu_verst_ges_rente_tu
        + unterhaltsvors_m_tu
        + elterngeld_m_tu
    )


def anzahl_kinder_unter_11_per_tu(tu_id: IntSeries, alter: IntSeries) -> IntSeries:
    """Count children under eleven per tax unit.

    Parameters
    ----------
    tu_id
        See basic input variable :ref:`tu_id <tu_id>`.
    alter
        See basic input variable :ref:`alter <alter>`.

    Returns
    -------

    """
    return (alter < 11).groupby(tu_id).transform("sum")


def wohngeld_eink_abzüge_bis_2015(
    bruttolohn_m: FloatSeries,
    arbeitende_kinder: IntSeries,
    behinderungsgrad: IntSeries,
    alleinerziehend: BoolSeries,
    kind: BoolSeries,
    anzahl_kinder_unter_11_per_tu: IntSeries,
    wohngeld_params: dict,
):
    """Calculate housing benefit subtractions until 2015.

    Parameters
    ----------
    bruttolohn_m
        See basic input variable :ref:`bruttolohn_m <bruttolohn_m>`.
    arbeitende_kinder
        See :func:`arbeitende_kinder`.
    behinderungsgrad
        See basic input variable :ref:`behinderungsgrad <behinderungsgrad>`.
    alleinerziehend
        See basic input variable :ref:`alleinerziehend <alleinerziehend>`.
    kind
        See basic input variable :ref:`kind <kind>`.
    anzahl_kinder_unter_11_per_tu
        See :func:`anzahl_kinder_unter_11_per_tu`.
    wohngeld_params
        See params documentation :ref:`wohngeld_params <wohngeld_params>`.

    Returns
    -------

    """
    abzüge = (
        (behinderungsgrad > 80) * wohngeld_params["freib_behinderung"]["ab80"]
        + ((1 <= behinderungsgrad) & (behinderungsgrad <= 80))
        * wohngeld_params["freib_behinderung"]["u80"]
        + (
            arbeitende_kinder
            * bruttolohn_m.clip(lower=None, upper=wohngeld_params["freib_kinder"][24])
        )
        + (
            (alleinerziehend & ~kind)
            * anzahl_kinder_unter_11_per_tu
            * wohngeld_params["freib_kinder"][12]
        )
    )

    return abzüge


def arbeitende_kinder(
    bruttolohn_m: FloatSeries, kindergeld_anspruch: BoolSeries
) -> IntSeries:
    """Check if chiildren are working.

    Parameters
    ----------
    bruttolohn_m
        See basic input variable :ref:`bruttolohn_m <bruttolohn_m>`.
    kindergeld_anspruch
        See :func:`kindergeld_anspruch`.

    Returns
    -------

    """
    return (bruttolohn_m > 0) & kindergeld_anspruch


def wohngeld_eink_abzüge_ab_2016(
    bruttolohn_m: FloatSeries,
    kindergeld_anspruch: BoolSeries,
    behinderungsgrad: IntSeries,
    alleinerziehend: BoolSeries,
    kind: BoolSeries,
    wohngeld_params: dict,
) -> FloatSeries:
    """Calculate housing benefit subtracting since 2016.

    Parameters
    ----------
    bruttolohn_m
        See basic input variable :ref:`bruttolohn_m <bruttolohn_m>`.
    kindergeld_anspruch
        See :func:`kindergeld_anspruch`.
    behinderungsgrad
        See basic input variable :ref:`behinderungsgrad <behinderungsgrad>`.
    alleinerziehend
        See basic input variable :ref:`alleinerziehend <alleinerziehend>`.
    kind
        See basic input variable :ref:`kind <kind>`.
    wohngeld_params
        See params documentation :ref:`wohngeld_params <wohngeld_params>`.
    Returns
    -------

    """
    workingchild = (bruttolohn_m > 0) & kindergeld_anspruch

    abzüge = (
        (behinderungsgrad > 0) * wohngeld_params["freib_behinderung"]
        + workingchild
        * bruttolohn_m.clip(lower=0, upper=wohngeld_params["freib_kinder"][24])
        + alleinerziehend * wohngeld_params["freib_kinder"][12] * ~kind
    )

    return abzüge


def wohngeld_eink(
    tu_id: IntSeries,
    haushaltsgröße: IntSeries,
    wohngeld_eink_abzüge: FloatSeries,
    wohngeld_abzüge_tu: FloatSeries,
    wohngeld_brutto_eink_tu: FloatSeries,
    wohngeld_sonstiges_eink_tu: FloatSeries,
    wohngeld_params: dict,
) -> FloatSeries:
    """Calculate final income relevant for calculation of housing benefit.

    Parameters
    ----------
    tu_id
        See basic input variable :ref:`tu_id <tu_id>`.
    haushaltsgröße
        See :func:`haushaltsgröße`.
    wohngeld_eink_abzüge
        See :func:`wohngeld_eink_abzüge`.
    wohngeld_abzüge_tu
        See :func:`wohngeld_abzüge_tu`.
    wohngeld_brutto_eink_tu
        See :func:`wohngeld_brutto_eink_tu`.
    wohngeld_sonstiges_eink_tu
        See :func:`wohngeld_sonstiges_eink_tu`.
    wohngeld_params
        See params documentation :ref:`wohngeld_params <wohngeld_params>`.

    Returns
    -------

    """
    wohngeld_eink_abzüge_tu = wohngeld_eink_abzüge.groupby(tu_id).sum()

    vorläufiges_eink = (1 - wohngeld_abzüge_tu) * (
        wohngeld_brutto_eink_tu + wohngeld_sonstiges_eink_tu - wohngeld_eink_abzüge_tu
    )

    unteres_eink = haushaltsgröße.clip(upper=12).replace(wohngeld_params["min_eink"])

    return tu_id.replace(vorläufiges_eink).clip(lower=unteres_eink)


def wohngeld_min_miete(haushaltsgröße: IntSeries, wohngeld_params: dict) -> FloatSeries:
    """Calculate minamal rent subject housing benefit calculation.

    Parameters
    ----------
    haushaltsgröße
        See :func:`haushaltsgröße`.
    wohngeld_params
        See params documentation :ref:`wohngeld_params <wohngeld_params>`.
    Returns
    -------

    """
    return haushaltsgröße.clip(upper=12).replace(wohngeld_params["min_miete"])


def wohngeld_miete_bis_2008(
    mietstufe: IntSeries,
    immobilie_baujahr_hh: IntSeries,
    haushaltsgröße: IntSeries,
    hh_id: IntSeries,
    bruttokaltmiete_m_hh: FloatSeries,
    tax_unit_share: FloatSeries,
    wohngeld_min_miete: FloatSeries,
    wohngeld_params: dict,
):
    """Calculate maximal rent subject housing benefit calculation until 2008.

    Parameters
    ----------
    mietstufe
        See basic input variable :ref:`mietstufe <mietstufe>`.
    immobilie_baujahr_hh
        See basic input variable :ref:`immobilie_baujahr_hh <immobilie_baujahr_hh>`.
    haushaltsgröße
        See :func:`haushaltsgröße`.
    hh_id
        See basic input variable :ref:`hh_id <hh_id>`.
    bruttokaltmiete_m_hh
        See basic input variable :ref:`bruttokaltmiete_m_hh <bruttokaltmiete_m_hh>`.
    tax_unit_share
        See :func:`tax_unit_share`.
    wohngeld_min_miete
        See :func:`wohngeld_min_miete`.
    wohngeld_params
        See params documentation :ref:`wohngeld_params <wohngeld_params>`.

    Returns
    -------

    """
    immobilie_baujahr = hh_id.replace(immobilie_baujahr_hh)
    # Get yearly cutoff in params which is closest and above the construction year
    # of the property. We assume that the same cutoffs exist for each household
    # size.
    yearly_cutoffs = sorted(wohngeld_params["max_miete"][1], reverse=True)
    conditions = [immobilie_baujahr <= cutoff for cutoff in yearly_cutoffs]
    constr_year_category = np.select(conditions, yearly_cutoffs)

    data = [
        wohngeld_params["max_miete"][hh_größe][constr_year][ms]
        if hh_größe <= 5
        else wohngeld_params["max_miete"][5][constr_year][ms]
        + wohngeld_params["max_miete"]["5plus"][constr_year][ms] * (hh_größe - 5)
        for hh_größe, constr_year, ms in zip(
            haushaltsgröße, constr_year_category, mietstufe
        )
    ]

    wg_miete = (
        np.clip(data, a_min=None, a_max=hh_id.replace(bruttokaltmiete_m_hh))
        * tax_unit_share
    ).clip(lower=wohngeld_min_miete)

    return wg_miete


def wohngeld_miete_ab_2009(
    mietstufe: IntSeries,
    haushaltsgröße: IntSeries,
    hh_id: IntSeries,
    bruttokaltmiete_m_hh: FloatSeries,
    tax_unit_share: FloatSeries,
    wohngeld_min_miete: FloatSeries,
    wohngeld_params: dict,
) -> FloatSeries:
    """Calculate maximal rent subject housing benefit calculation since 2009.

    Parameters
    ----------
    mietstufe
        See basic input variable :ref:`mietstufe <mietstufe>`.
    haushaltsgröße
        See :func:`haushaltsgröße`.
    hh_id
        See basic input variable :ref:`hh_id <hh_id>`.
    bruttokaltmiete_m_hh
        See basic input variable :ref:`bruttokaltmiete_m_hh <bruttokaltmiete_m_hh>`.
    tax_unit_share
        See :func:`tax_unit_share`.
    wohngeld_min_miete
        See :func:`wohngeld_min_miete`.
    wohngeld_params
        See params documentation :ref:`wohngeld_params <wohngeld_params>`.

    Returns
    -------

    """
    data = [
        wohngeld_params["max_miete"][hh_größe][ms]
        if hh_größe <= 5
        else wohngeld_params["max_miete"][5][ms]
        + wohngeld_params["max_miete"]["5plus"][ms] * (hh_größe - 5)
        for hh_größe, ms in zip(haushaltsgröße, mietstufe)
    ]

    wg_miete = (
        np.clip(data, a_min=None, a_max=hh_id.replace(bruttokaltmiete_m_hh))
        * tax_unit_share
    ).clip(lower=wohngeld_min_miete)

    return wg_miete


def wohngeld_miete_ab_2021(
    mietstufe: IntSeries,
    haushaltsgröße: IntSeries,
    hh_id: IntSeries,
    bruttokaltmiete_m_hh: FloatSeries,
    tax_unit_share: FloatSeries,
    wohngeld_min_miete: FloatSeries,
    wohngeld_params: dict,
) -> FloatSeries:
    """Calculate maximal rent subject housing benefit calculation since 2021.

    Parameters
    ----------
    mietstufe
        See basic input variable :ref:`mietstufe <mietstufe>`.
    haushaltsgröße
        See :func:`haushaltsgröße`.
    hh_id
        See basic input variable :ref:`hh_id <hh_id>`.
    bruttokaltmiete_m_hh
        See basic input variable :ref:`bruttokaltmiete_m_hh <bruttokaltmiete_m_hh>`.
    tax_unit_share
        See :func:`tax_unit_share`.
    wohngeld_min_miete
        See :func:`wohngeld_min_miete`.
    wohngeld_params
        See params documentation :ref:`wohngeld_params <wohngeld_params>`.

    Returns
    -------

    """
    data = [
        wohngeld_params["max_miete"][hh_größe][ms]
        + wohngeld_params["heizkosten_zuschuss"][hh_größe]
        if hh_größe <= 5
        else wohngeld_params["max_miete"][5][ms]
        + (wohngeld_params["max_miete"]["5plus"][ms] * (hh_größe - 5))
        + wohngeld_params["heizkosten_zuschuss"][5]
        + wohngeld_params["heizkosten_zuschuss"]["5plus"] * (hh_größe - 5)
        for hh_größe, ms in zip(haushaltsgröße, mietstufe)
    ]

    out = (
        np.clip(data, a_min=None, a_max=hh_id.replace(bruttokaltmiete_m_hh))
        * tax_unit_share
    ).clip(lower=wohngeld_min_miete)

    return out


def wohngeld_basis(
    haushaltsgröße: IntSeries,
    wohngeld_eink: FloatSeries,
    wohngeld_miete: FloatSeries,
    wohngeld_params: dict,
) -> FloatSeries:
    """Calcualte preliminary housing benefit.

    Parameters
    ----------
    haushaltsgröße
        See :func:`haushaltsgröße`.
    wohngeld_eink
        See :func:`wohngeld_eink`.
    wohngeld_miete
        See :func:`wohngeld_miete`.
    wohngeld_params
        See params documentation :ref:`wohngeld_params <wohngeld_params>`.

    Returns
    -------

    """
    koeffizienten = [
        wohngeld_params["koeffizienten_berechnungsformel"][hh_größe]
        for hh_größe in haushaltsgröße.clip(upper=12)
    ]

    koeffizienten_a = [koeffizient["a"] for koeffizient in koeffizienten]
    koeffizienten_b = [koeffizient["b"] for koeffizient in koeffizienten]
    koeffizienten_c = [koeffizient["c"] for koeffizient in koeffizienten]

    out = (
        wohngeld_params["faktor_berechnungsformel"]
        * (
            wohngeld_miete
            - (
                (
                    koeffizienten_a
                    + (koeffizienten_b * wohngeld_miete)
                    + (koeffizienten_c * wohngeld_eink)
                )
                * wohngeld_eink
            )
        )
    ).clip(lower=0)

    # If more than 12 persons, there is a lump-sum on top.
    # The maximum is still capped at `wohngeld_miete`.
    out_more_than_12 = (
        out + wohngeld_params["bonus_12_mehr"] * (haushaltsgröße - 12)
    ).clip(upper=wohngeld_miete)

    out = out.where(haushaltsgröße <= 12, out_more_than_12)

    return out


def tax_unit_share(tu_id: IntSeries, haushaltsgröße: IntSeries) -> FloatSeries:
    """Calculate the share of tax units in household.

    Parameters
    ----------
    tu_id
        See basic input variable :ref:`tu_id <tu_id>`.
    haushaltsgröße
        See :func:`haushaltsgröße`.

    Returns
    -------

    """
    return tu_id.groupby(tu_id).transform("count") / haushaltsgröße


def sonstig_eink_m_tu(sonstig_eink_m: FloatSeries, tu_id: IntSeries) -> FloatSeries:
    """Aggregate additional per tax unit.

    Parameters
    ----------
    sonstig_eink_m
        See basic input variable :ref:`sonstig_eink_m <sonstig_eink_m>`.
    tu_id
        See basic input variable :ref:`tu_id <tu_id>`.

    Returns
    -------

    """
    return sonstig_eink_m.groupby(tu_id).sum()<|MERGE_RESOLUTION|>--- conflicted
+++ resolved
@@ -9,13 +9,8 @@
 def wohngeld_m_hh(
     wohngeld_vermögens_check_hh: FloatSeries,
     wohngeld_vorrang_hh: BoolSeries,
-<<<<<<< HEAD
-    wohngeld_kinderzuschlag_vorrang_hh: BoolSeries,
+    wohngeld_kinderzuschl_vorrang_hh: BoolSeries,
     alle_erwachsene_rentner_hh: BoolSeries,
-=======
-    wohngeld_kinderzuschl_vorrang_hh: BoolSeries,
-    rentner_in_hh: BoolSeries,
->>>>>>> 426dc9a6
 ) -> FloatSeries:
     """Calculate final housing benefit per household.
 
@@ -25,29 +20,19 @@
         See :func:`wohngeld_vermögens_check_hh`.
     wohngeld_vorrang_hh
         See :func:`wohngeld_vorrang_hh`.
-<<<<<<< HEAD
-    wohngeld_kinderzuschlag_vorrang_hh
-        See :func:`wohngeld_kinderzuschlag_vorrang_hh`.
+    wohngeld_kinderzuschl_vorrang_hh
+        See :func:`wohngeld_kinderzuschl_vorrang_hh`.
     alle_erwachsene_rentner_hh
         See :func:`alle_erwachsene_rentner_hh`.
-=======
-    wohngeld_kinderzuschl_vorrang_hh
-        See :func:`wohngeld_kinderzuschl_vorrang_hh`.
-    rentner_in_hh
-        See :func:`rentner_in_hh`.
->>>>>>> 426dc9a6
-
-    Returns
-    -------
-
-    """
-<<<<<<< HEAD
+
+    Returns
+    -------
+
+    """
     cond = (
-        ~wohngeld_vorrang_hh & ~wohngeld_kinderzuschlag_vorrang_hh
-    ) | alle_erwachsene_rentner_hh
-=======
-    cond = ~wohngeld_vorrang_hh & ~wohngeld_kinderzuschl_vorrang_hh | rentner_in_hh
->>>>>>> 426dc9a6
+        ~wohngeld_vorrang_hh & ~wohngeld_kinderzuschl_vorrang_hh
+        | alle_erwachsene_rentner_hh
+    )
     wohngeld_vermögens_check_hh.loc[cond] = 0
     return wohngeld_vermögens_check_hh
 
