--- conflicted
+++ resolved
@@ -49,11 +49,7 @@
         tax_data = load_regrouped_data(
             actual_date, group, raw_group_data=raw_group_data
         )
-<<<<<<< HEAD
-    elif group in ["arbeitsl_geld_2", "eink_st_abzuege", "abgelt_st"]:
-=======
-    elif group in ["arbeitsl_geld_2", "kindergeld"]:
->>>>>>> 0e8ce1a7
+    elif group in ["arbeitsl_geld_2", "kindergeld", "eink_st_abzuege", "abgelt_st"]:
         tax_data = process_data(actual_date, group, raw_group_data=raw_group_data)
     else:
         tax_data = load_ordinary_data_group(raw_group_data, actual_date)
