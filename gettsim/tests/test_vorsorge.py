--- conflicted
+++ resolved
@@ -61,9 +61,5 @@
 
     # TODO: Here our test values are off by about 5 euro. We should revisit. See #217.
     assert_series_equal(
-<<<<<<< HEAD
-        result[column], year_data[column], check_less_precise=2, check_dtype=False
-=======
-        result, year_data[column], check_less_precise=1, check_dtype=False
->>>>>>> b8605b12
+        result[column], year_data[column], check_less_precise=1, check_dtype=False
     )