import itertools

import pandas as pd
import pytest
from pandas.testing import assert_series_equal

from gettsim.config import ROOT_DIR
from gettsim.interface import compute_taxes_and_transfers
from gettsim.policy_environment import set_up_policy_environment


INPUT_COLS = [
    "p_id",
    "hh_id",
    "tu_id",
    "bruttolohn_m",
    "betreuungskost_m",
    "eink_selbst_m",
    "kapitaleink_brutto_m",
    "eink_vermietung_m",
    "jahr_renteneintr",
    "sum_ges_rente_priv_rente_m",
    "arbeitsstunden_w",
    "in_ausbildung",
    "kind",
    "behinderungsgrad",
    "ges_rentenv_beitr_m",
    "priv_rentenv_beitr_m",
    "arbeitsl_v_beitr_m",
    "ges_pflegev_beitr_m",
    "alleinerz",
    "alter",
    "jahr",
    "wohnort_ost",
    "ges_krankenv_beitr_m",
]
OUT_COLS = [
    "zu_verst_eink_kein_kinderfreib",
    "zu_verst_eink_kinderfreib",
    "kinderfreib",
    "eink_selbst_m",
    "eink_abhängig_beschäftigt",
    "kapitaleink_brutto_m",
<<<<<<< HEAD
    "vermiet_eink_m",
=======
    "eink_vermietung_m",
>>>>>>> dda2e436
    "eink_rente_zu_verst",
    "eink_selbst_tu",
    "eink_abhängig_beschäftigt_tu",
    "kapitaleink_brutto_tu",
<<<<<<< HEAD
    "vermiet_eink_m_tu",
=======
    "eink_vermietung_m_tu",
>>>>>>> dda2e436
    "rente_ertragsanteil",
    "sonder",
    "alleinerz_freib_tu",
    "eink_st_altersfreib",
    "vorsorge",
]

TEST_COLS = [
    "_zu_verst_eink_ohne_kinderfreib_tu",
    "zu_verst_eink_mit_kinderfreib_tu",
    "eink_st_kinderfreib_tu",
    "eink_st_altersfreib",
    "alleinerz_freib_tu",
    "sum_eink",
]
YEARS = [2005, 2009, 2010, 2012, 2018, 2019]


@pytest.fixture(scope="module")
def input_data():
    file_name = "test_dfs_zve.csv"
    out = pd.read_csv(ROOT_DIR / "tests" / "test_data" / file_name)
    return out


@pytest.mark.parametrize("year, target", itertools.product(YEARS, TEST_COLS))
def test_zve(
    input_data,
    year,
    target,
):
    year_data = input_data[input_data["jahr"] == year].reset_index(drop=True)
    df = year_data[INPUT_COLS].copy()
    policy_params, policy_functions = set_up_policy_environment(date=year)

    columns_overriding_functions = [
        "ges_krankenv_beitr_m",
        "arbeitsl_v_beitr_m",
        "ges_pflegev_beitr_m",
        "ges_rentenv_beitr_m",
        "sum_ges_rente_priv_rente_m",
    ]
    result = compute_taxes_and_transfers(
        data=df,
        params=policy_params,
        functions=policy_functions,
        targets=target,
        columns_overriding_functions=columns_overriding_functions,
    )

    if target == "kindergeld_tu":
        expected_result = sum_test_data_tu("kindergeld", year_data)
    elif target == "_zu_verst_eink_ohne_kinderfreib_tu":
        expected_result = sum_test_data_tu("_zu_verst_eink_ohne_kinderfreib", year_data)
    elif target == "zu_verst_eink_mit_kinderfreib_tu":
        expected_result = sum_test_data_tu("zu_verst_eink_mit_kinderfreib", year_data)
    elif target == "eink_st_kinderfreib_tu":
        expected_result = sum_test_data_tu("eink_st_kinderfreib", year_data)
    else:
        expected_result = year_data[target]

    # TODO: There are large differences for the 2018 test. See #217.
    assert_series_equal(
        result[target],
        expected_result,
        check_dtype=False,
        atol=1e-1,
        rtol=1,
    )


def sum_test_data_tu(column, year_data):
    return (
        year_data[column]
        .groupby(year_data["tu_id"])
        .transform("sum")
        .rename(column + "_tu")
    )<|MERGE_RESOLUTION|>--- conflicted
+++ resolved
@@ -41,20 +41,12 @@
     "eink_selbst_m",
     "eink_abhängig_beschäftigt",
     "kapitaleink_brutto_m",
-<<<<<<< HEAD
-    "vermiet_eink_m",
-=======
     "eink_vermietung_m",
->>>>>>> dda2e436
     "eink_rente_zu_verst",
     "eink_selbst_tu",
     "eink_abhängig_beschäftigt_tu",
     "kapitaleink_brutto_tu",
-<<<<<<< HEAD
-    "vermiet_eink_m_tu",
-=======
     "eink_vermietung_m_tu",
->>>>>>> dda2e436
     "rente_ertragsanteil",
     "sonder",
     "alleinerz_freib_tu",
