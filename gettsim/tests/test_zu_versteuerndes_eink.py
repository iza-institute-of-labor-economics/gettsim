import itertools

import pandas as pd
import pytest
from pandas.testing import assert_frame_equal

from gettsim.config import ROOT_DIR
from gettsim.interface import compute_taxes_and_transfers
from gettsim.pre_processing.policy_for_date import get_policies_for_date


INPUT_COLS = [
    "p_id",
    "hh_id",
    "tu_id",
    "bruttolohn_m",
    "betreuungskost_m",
    "eink_selbst_m",
    "kapital_eink_m",
    "vermiet_eink_m",
    "jahr_renteneintr",
    "ges_rente_m",
    "arbeitsstunden_w",
    "in_ausbildung",
    "kind",
    "behinderungsgrad",
    "rentenv_beitr_m",
    "prv_rente_beitr_m",
    "arbeitsl_v_beitr_m",
    "pflegev_beitr_m",
    "alleinerziehend",
    "alter",
    "jahr",
    "wohnort_ost",
    "ges_krankenv_beitr_m",
]
OUT_COLS = [
    "_zu_verst_eink_kein_kinderfreib",
    "_zu_verst_eink_kinderfreib",
    "kind_freib",
    "brutto_eink_1",
    "brutto_eink_4",
    "brutto_eink_5",
    "brutto_eink_6",
    "brutto_eink_7",
    "brutto_eink_1_tu",
    "brutto_eink_4_tu",
    "brutto_eink_5_tu",
    "brutto_eink_6_tu",
    "brutto_eink_7_tu",
    "_ertragsanteil",
    "sonder",
    "alleinerziehend_freib_tu",
    "altersfreib",
    "vorsorge",
]

TEST_COLS = [
    "_zu_verst_eink_kein_kinderfreib_tu",
    "_zu_verst_eink_kinderfreib_tu",
    "kinderfreib_tu",
    "altersfreib",
    "alleinerziehend_freib_tu",
    "sum_brutto_eink",
]
YEARS = [2005, 2009, 2010, 2012, 2018, 2019]


@pytest.fixture(scope="module")
def input_data():
    file_name = "test_dfs_zve.csv"
    out = pd.read_csv(ROOT_DIR / "tests" / "test_data" / file_name)
    return out


@pytest.mark.parametrize("year, column", itertools.product(YEARS, TEST_COLS))
def test_zve(
    input_data, year, column,
):
    year_data = input_data[input_data["jahr"] == year]
    df = year_data[INPUT_COLS].copy()
    params_dict, policy_func_dict = get_policies_for_date(
        policy_date=year,
        policy_groups=["eink_st_abzuege", "soz_vers_beitr", "kindergeld", "eink_st"],
    )

    user_columns = [
        "ges_krankenv_beitr_m",
        "arbeitsl_v_beitr_m",
        "pflegev_beitr_m",
        "rentenv_beitr_m",
    ]
    result = compute_taxes_and_transfers(
        df,
        user_columns=user_columns,
        user_functions=policy_func_dict,
        targets=column,
        params=params_dict,
    )

    if column == "kindergeld_tu":
        expected_result = sum_test_data_tu("kindergeld", year_data)
    elif column == "_zu_verst_eink_kein_kinderfreib_tu":
        expected_result = sum_test_data_tu("_zu_verst_eink_kein_kinderfreib", year_data)
    elif column == "_zu_verst_eink_kinderfreib_tu":
        expected_result = sum_test_data_tu("_zu_verst_eink_kinderfreib", year_data)
    elif column == "kinderfreib_tu":
        expected_result = sum_test_data_tu("kinderfreib", year_data)
    else:
        expected_result = year_data[[column]]

<<<<<<< HEAD
    assert_frame_equal(
        result,
        expected_result,
        check_dtype=False,
        check_less_precise=1,
        check_names=False,
=======
    # TODO: There are large differences for the 2018 test. See #217.
    assert_series_equal(
        result, expected_result, check_dtype=False, check_less_precise=1,
>>>>>>> b8605b12
    )


def sum_test_data_tu(column, year_data):
<<<<<<< HEAD
    return year_data[column].groupby(year_data["tu_id"]).transform("sum").to_frame()
=======
    out = year_data[column].groupby(year_data["tu_id"]).transform("sum")
    return out.rename(column + "_tu")
>>>>>>> b8605b12
<|MERGE_RESOLUTION|>--- conflicted
+++ resolved
@@ -109,25 +109,17 @@
     else:
         expected_result = year_data[[column]]
 
-<<<<<<< HEAD
+    # TODO: There are large differences for the 2018 test. See #217.
     assert_frame_equal(
-        result,
-        expected_result,
-        check_dtype=False,
-        check_less_precise=1,
-        check_names=False,
-=======
-    # TODO: There are large differences for the 2018 test. See #217.
-    assert_series_equal(
         result, expected_result, check_dtype=False, check_less_precise=1,
->>>>>>> b8605b12
     )
 
 
 def sum_test_data_tu(column, year_data):
-<<<<<<< HEAD
-    return year_data[column].groupby(year_data["tu_id"]).transform("sum").to_frame()
-=======
-    out = year_data[column].groupby(year_data["tu_id"]).transform("sum")
-    return out.rename(column + "_tu")
->>>>>>> b8605b12
+    return (
+        year_data[column]
+        .groupby(year_data["tu_id"])
+        .transform("sum")
+        .rename(column + "_tu")
+        .to_frame()
+    )