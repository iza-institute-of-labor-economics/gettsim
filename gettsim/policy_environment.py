--- conflicted
+++ resolved
@@ -31,21 +31,14 @@
 from gettsim.transfers.arbeitsl_geld_2.arbeitsl_geld_2 import kindersatz_m_hh_bis_2010
 from gettsim.transfers.arbeitsl_geld_2.arbeitsl_geld_2 import regelsatz_m_hh_ab_2011
 from gettsim.transfers.arbeitsl_geld_2.arbeitsl_geld_2 import regelsatz_m_hh_bis_2010
-<<<<<<< HEAD
 from gettsim.transfers.arbeitsl_geld_2.eink_anr_frei import (
     arbeitsl_geld_2_eink_anr_frei_ab_10_2005,
 )
 from gettsim.transfers.arbeitsl_geld_2.eink_anr_frei import (
-    arbeitsl_geld_2_eink_anr_frei_bis_10_2005,
-)
-from gettsim.transfers.kinderzuschlag.kinderzuschlag import (
-    kinderzuschlag_ab_2005_bis_juni_2019,
-=======
-from gettsim.transfers.arbeitsl_geld_2.eink_anr_frei import eink_anr_frei_ab_10_2005
-from gettsim.transfers.arbeitsl_geld_2.eink_anr_frei import eink_anr_frei_bis_09_2005
+    arbeitsl_geld_2_eink_anr_frei_bis_09_2005,
+)
 from gettsim.transfers.kinderzuschl.kinderzuschl import (
     kinderzuschl_vorläufig_m_ab_07_2019,
->>>>>>> 426dc9a6
 )
 from gettsim.transfers.kinderzuschl.kinderzuschl import (
     kinderzuschl_vorläufig_m_bis_06_2019,
@@ -269,15 +262,10 @@
         functions["kindersatz_m_hh"] = kindersatz_m_hh_ab_2011
         functions["regelsatz_m_hh"] = regelsatz_m_hh_ab_2011
 
-<<<<<<< HEAD
-    if date <= datetime.date(year=2005, month=10, day=1):
+    if date < datetime.date(year=2005, month=10, day=1):
         functions[
             "arbeitsl_geld_2_eink_anr_frei"
-        ] = arbeitsl_geld_2_eink_anr_frei_bis_10_2005
-=======
-    if date < datetime.date(year=2005, month=10, day=1):
-        functions["eink_anr_frei"] = eink_anr_frei_bis_09_2005
->>>>>>> 426dc9a6
+        ] = arbeitsl_geld_2_eink_anr_frei_bis_09_2005
     else:
         functions[
             "arbeitsl_geld_2_eink_anr_frei"
@@ -311,8 +299,7 @@
     """
 
     def subtract_years_from_date(dt, years):
-        """Subtract one or more years from a date object
-        """
+        """Subtract one or more years from a date object"""
         try:
             dt = dt.replace(year=dt.year - years)
 
