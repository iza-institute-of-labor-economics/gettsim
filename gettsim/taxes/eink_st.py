from gettsim.piecewise_functions import piecewise_polynomial
from gettsim.shared import add_rounding_spec


def eink_st_ohne_kinderfreib_tu(
    _zu_verst_eink_ohne_kinderfreib_tu: float,
    anz_erwachsene_tu: int,
    eink_st_params: dict,
) -> float:
    """Taxes without child allowance on tax unit level.

    Parameters
    ----------
    _zu_verst_eink_ohne_kinderfreib_tu
        See :func:`_zu_verst_eink_ohne_kinderfreib_tu`.
    anz_erwachsene_tu
        See :func:`anz_erwachsene_tu`.
    eink_st_params
        See params documentation :ref:`eink_st_params <eink_st_params>`.

    Returns
    -------

    """
    zu_verst_eink_per_indiv = _zu_verst_eink_ohne_kinderfreib_tu / anz_erwachsene_tu
    out = anz_erwachsene_tu * _eink_st_tarif(
        zu_verst_eink_per_indiv, params=eink_st_params
    )

    return out


def eink_st_mit_kinderfreib_tu(
    zu_verst_eink_mit_kinderfreib_tu: float,
    anz_erwachsene_tu: int,
    eink_st_params: dict,
) -> float:
    """Taxes with child allowance on tax unit level.

    Parameters
    ----------
    zu_verst_eink_mit_kinderfreib_tu
        See :func:`zu_verst_eink_mit_kinderfreib_tu`.
    anz_erwachsene_tu
        See :func:`anz_erwachsene_tu`.
    eink_st_params
        See params documentation :ref:`eink_st_params <eink_st_params>`.

    Returns
    -------

    """
    zu_verst_eink_per_indiv = zu_verst_eink_mit_kinderfreib_tu / anz_erwachsene_tu
    out = anz_erwachsene_tu * _eink_st_tarif(
        zu_verst_eink_per_indiv, params=eink_st_params
    )

    return out


def _eink_st_tarif(x: float, params: dict) -> float:
    """The German income tax tariff.

    Parameters
    ----------
    x : float
        The series of floats which the income tax schedule is applied to.
    params : dict
        Dictionary created in respy.piecewise_functions.

    Returns
    -------

    """
    out = piecewise_polynomial(
        x=x,
        thresholds=params["eink_st_tarif"]["thresholds"],
        rates=params["eink_st_tarif"]["rates"],
        intercepts_at_lower_thresholds=params["eink_st_tarif"][
            "intercepts_at_lower_thresholds"
        ],
    )
    return out


@add_rounding_spec(params_key="eink_st")
def eink_st_tu_bis_1996(eink_st_mit_kinderfreib_tu: float) -> float:
    """Income tax calculation on tax unit level until 1996.

    Until 1996 individuals could claim Kinderfreibetrag and receive Kindergeld
    at the same time.

    Therefore the tax burden is allways smaller.

    Parameters
    ----------
    eink_st_mit_kinderfreib_tu
        See :func:`eink_st_mit_kinderfreib_tu`.

    Returns
    -------

    """
    return eink_st_mit_kinderfreib_tu


@add_rounding_spec(params_key="eink_st")
def eink_st_tu_ab_1997(
    eink_st_ohne_kinderfreib_tu: float,
    eink_st_mit_kinderfreib_tu: float,
    kinderfreib_günstiger_tu: bool,
    eink_st_rel_kindergeld_tu: float,
) -> float:
    """Income tax calculation on tax unit level since 1997.

    Parameters
    ----------
    eink_st_ohne_kinderfreib_tu
        See :func:`eink_st_ohne_kinderfreib_tu`.
    eink_st_mit_kinderfreib_tu
        See :func:`eink_st_mit_kinderfreib_tu`.
    kinderfreib_günstiger_tu
        See :func:`kinderfreib_günstiger_tu`.
    eink_st_rel_kindergeld_tu
        See :func:`eink_st_rel_kindergeld_tu`.

    Returns
    -------

    """
    if kinderfreib_günstiger_tu:
        out = eink_st_mit_kinderfreib_tu + eink_st_rel_kindergeld_tu
    else:
        out = eink_st_ohne_kinderfreib_tu

    return out


def kinderfreib_günstiger_tu(
    eink_st_ohne_kinderfreib_tu: float,
    eink_st_mit_kinderfreib_tu: float,
    eink_st_rel_kindergeld_tu: float,
) -> bool:
    """Return whether Kinderfreibetrag is more favorable than Kindergeld.

    Parameters
    ----------
    eink_st_ohne_kinderfreib_tu
        See :func:`eink_st_ohne_kinderfreib_tu`.
    eink_st_mit_kinderfreib_tu
        See :func:`eink_st_mit_kinderfreib_tu`.
    eink_st_rel_kindergeld_tu
        See :func:`eink_st_rel_kindergeld_tu`.
    Returns
    -------

    """
    unterschiedsbeitrag = eink_st_ohne_kinderfreib_tu - eink_st_mit_kinderfreib_tu

    out = unterschiedsbeitrag > eink_st_rel_kindergeld_tu
    return out


def eink_st_rel_kindergeld_tu(
    kindergeld_basis_m_tu: float,
    kinderbonus_basis_m_tu: float,
    anz_erwachsene_tu: int,
) -> float:
    """Return Kindergeld relevant for income tax of the tax unit. For parents
    which do not file taxes together, only half of Kindergeld is considered.

    Source: § 31 Satz 4 EStG: "Bei nicht zusammenveranlagten Eltern wird der
    Kindergeldanspruch im Umfang des Kinderfreibetrags angesetzt."

    # ToDo: This factor need to be refactored once children are put in separate tax
    # ToDo: units and are linked to their parents (one or two)


    Parameters
    ----------
    kindergeld_basis_m_tu
        See :func:`kindergeld_basis_m_tu`.
    kinderbonus_basis_m_tu
        See :func:`kinderbonus_basis_m_tu`.
    anz_erwachsene_tu
        See :func:`anz_erwachsene_tu`.
    Returns
    -------

    """
<<<<<<< HEAD
    eink_st_kein_kinderfreib = (
        eink_st_ohne_kinderfreib_tu
        - 12 * (kindergeld_basis_m_tu + kinderbonus_basis_m_tu) / 2
=======
    out = (
        12 * (kindergeld_basis_m_tu + kinderbonus_basis_m_tu) * (anz_erwachsene_tu / 2)
>>>>>>> 214d9fd6
    )
    return out<|MERGE_RESOLUTION|>--- conflicted
+++ resolved
@@ -188,13 +188,7 @@
     -------
 
     """
-<<<<<<< HEAD
-    eink_st_kein_kinderfreib = (
-        eink_st_ohne_kinderfreib_tu
-        - 12 * (kindergeld_basis_m_tu + kinderbonus_basis_m_tu) / 2
-=======
     out = (
         12 * (kindergeld_basis_m_tu + kinderbonus_basis_m_tu) * (anz_erwachsene_tu / 2)
->>>>>>> 214d9fd6
     )
     return out