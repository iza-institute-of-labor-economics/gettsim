--- conflicted
+++ resolved
@@ -2,11 +2,7 @@
 
 
 def eink_selbst(eink_selbst_m: float) -> float:
-<<<<<<< HEAD
-    """Aggregate income gross from self-employment to full year income.
-=======
     """Aggregate gross income from self-employment to full year income.
->>>>>>> bff22cda
 
     Parameters
     ----------
@@ -21,18 +17,12 @@
 
 
 def eink_abhängig_beschäftigt(
-<<<<<<< HEAD
-    bruttolohn_m: float, geringfügig_beschäftigt: bool, eink_st_abzüge_params: dict,
-) -> float:
-    """Aggreagate monthly gross wage to yearly income and deduct 'Werbungskosten'.
-=======
     bruttolohn_m: float,
     geringfügig_beschäftigt: bool,
     eink_st_abzüge_params: dict,
 ) -> float:
     """Aggregate monthly gross wage to yearly income and deduct
     'Werbungskostenpauschale'.
->>>>>>> bff22cda
 
     The wage is reducted by a lump sum payment for 'Werbungskosten'
 
@@ -73,11 +63,7 @@
     return 12 * kapitaleink_brutto_m
 
 
-<<<<<<< HEAD
-def vermiet_eink(vermiet_eink_m: float) -> float:
-=======
 def eink_vermietung(eink_vermietung_m: float) -> float:
->>>>>>> bff22cda
     """Aggregate monthly gross rental income to yearly income.
 
     Parameters
@@ -89,11 +75,7 @@
     -------
 
     """
-<<<<<<< HEAD
-    return 12 * vermiet_eink_m
-=======
     return 12 * eink_vermietung_m
->>>>>>> bff22cda
 
 
 def eink_rente_zu_verst(
@@ -119,11 +101,7 @@
 def sum_eink_ohne_kapital(
     eink_selbst: float,
     eink_abhängig_beschäftigt: float,
-<<<<<<< HEAD
-    vermiet_eink: float,
-=======
     eink_vermietung: float,
->>>>>>> bff22cda
     eink_rente_zu_verst: float,
 ) -> float:
     """Sum of gross incomes without capital income.
@@ -135,8 +113,8 @@
         See :func:`eink_selbst`.
     eink_abhängig_beschäftigt
         See :func:`eink_abhängig_beschäftigt`.
-    vermiet_eink
-        See :func:`vermiet_eink`.
+    eink_vermietung
+        See :func:`eink_vermietung`.
     eink_rente_zu_verst
         See :func:`eink_rente_zu_verst`.
 
@@ -144,13 +122,6 @@
     -------
 
     """
-<<<<<<< HEAD
-    out = eink_selbst + eink_abhängig_beschäftigt + vermiet_eink + eink_rente_zu_verst
-    return out
-
-
-def kapitaleink(kapitaleink_brutto: float, eink_st_abzüge_params: dict,) -> float:
-=======
     out = (
         eink_selbst + eink_abhängig_beschäftigt + eink_vermietung + eink_rente_zu_verst
     )
@@ -161,7 +132,6 @@
     kapitaleink_brutto: float,
     eink_st_abzüge_params: dict,
 ) -> float:
->>>>>>> bff22cda
     """Capital income minus Sparerpauschbetrag
 
     Parameters
@@ -184,14 +154,10 @@
     return max(out, 0.0)
 
 
-<<<<<<< HEAD
-def sum_eink_mit_kapital(sum_eink_ohne_kapital: float, kapitaleink: float,) -> float:
-=======
 def sum_eink_mit_kapital(
     sum_eink_ohne_kapital: float,
     kapitaleink: float,
 ) -> float:
->>>>>>> bff22cda
     """Sum of gross incomes with capital income.
 
     Parameters
