--- conflicted
+++ resolved
@@ -34,120 +34,8 @@
     -------
 
     """
-<<<<<<< HEAD
-    return ges_krankenv_beitr_m.groupby(tu_id).sum()
-
-
-def _ges_krankenv_beitr_reg_beschäftigt_bis_06_2005(
-    bruttolohn_ges_krankenv_beitr_m: FloatSeries, soz_vers_beitr_params: dict
-) -> FloatSeries:
-    """Calculates health insurance contributions for regular jobs until 2008.
-
-    As contribution rates differ between insurance entities until 2008, we rely on
-    average contribution rate ('durchschnitt').
-
-    Parameters
-    ----------
-    bruttolohn_ges_krankenv_beitr_m
-        See :func:`bruttolohn_ges_krankenv_beitr_m`.
-    soz_vers_beitr_params
-        See params documentation :ref:`soz_vers_beitr_params <soz_vers_beitr_params>`.
-    Returns
-    -------
-    Pandas Series containing monthly health insurance contributions for self employed
-    income.
-    """
-
-    return (
-        soz_vers_beitr_params["soz_vers_beitr"]["ges_krankenv"]["durchschnitt"] / 2
-    ) * bruttolohn_ges_krankenv_beitr_m
-
-
-def _ges_krankenv_beitr_reg_beschäftigt_ab_07_2005_bis_2008(
-    bruttolohn_ges_krankenv_beitr_m: FloatSeries, soz_vers_beitr_params: dict
-) -> FloatSeries:
-    """Calculates health insurance contributions for regular jobs
-
-    Between 07/2005 and 12/2019,
-    contributions were not equally split between employer and employee. Until
-    2008, there was no statutory contribution rate. We hence apply the average
-    rate.
-
-    Parameters
-    ----------
-    bruttolohn_ges_krankenv_beitr_m
-        See :func:`bruttolohn_ges_krankenv_beitr_m`.
-    soz_vers_beitr_params
-        See params documentation :ref:`soz_vers_beitr_params <soz_vers_beitr_params>`.
-    Returns
-    -------
-    Pandas Series containing monthly health insurance contributions for self employed
-    income.
-    """
-    return (
-        (soz_vers_beitr_params["soz_vers_beitr"]["ges_krankenv"]["durchschnitt"] / 2)
-        + soz_vers_beitr_params["soz_vers_beitr"]["ges_krankenv"]["zusatz"]
-    ) * bruttolohn_ges_krankenv_beitr_m
-
-
-def _ges_krankenv_beitr_reg_beschäftigt_ab_2009_bis_2018(
-    bruttolohn_ges_krankenv_beitr_m: FloatSeries, soz_vers_beitr_params: dict
-) -> FloatSeries:
-    """Calculates health insurance contributions for regular jobs
-
-    Between 07/2005 and 12/2019,
-    contributions were not equally split between employer and employee. Until
-    2008, there was no statutory contribution rate. We hence apply the average
-    rate.
-
-    Parameters
-    ----------
-    bruttolohn_ges_krankenv_beitr_m
-        See :func:`bruttolohn_ges_krankenv_beitr_m`.
-    soz_vers_beitr_params
-        See params documentation :ref:`soz_vers_beitr_params <soz_vers_beitr_params>`.
-    Returns
-    -------
-    Pandas Series containing monthly health insurance contributions for self employed
-    income.
-    """
-    return (
-        (soz_vers_beitr_params["soz_vers_beitr"]["ges_krankenv"]["allgemein"] / 2)
-        + soz_vers_beitr_params["soz_vers_beitr"]["ges_krankenv"]["zusatz"]
-    ) * bruttolohn_ges_krankenv_beitr_m
-
-
-def _ges_krankenv_beitr_reg_beschäftigt_ab_2019(
-    bruttolohn_ges_krankenv_beitr_m: FloatSeries, soz_vers_beitr_params: dict
-) -> FloatSeries:
-    """Calculates health insurance contributions for regular jobs
-
-    Since 2019, contributions are split equally between employee and employer,
-    taking into account the top-up rate (we assume the average) and the statutory
-    contribution rate.
-
-    Parameters
-    ----------
-    bruttolohn_ges_krankenv_beitr_m
-        See :func:`bruttolohn_ges_krankenv_beitr_m`.
-    soz_vers_beitr_params
-        See params documentation :ref:`soz_vers_beitr_params <soz_vers_beitr_params>`.
-    Returns
-    -------
-    Pandas Series containing monthly health insurance contributions for self employed
-    income.
-    """
-
-    return (
-        (
-            soz_vers_beitr_params["soz_vers_beitr"]["ges_krankenv"]["allgemein"]
-            + soz_vers_beitr_params["soz_vers_beitr"]["ges_krankenv"]["zusatz"]
-        )
-        / 2
-    ) * bruttolohn_ges_krankenv_beitr_m
-=======
     beitr_regulär_beschäftigt_m = (
-        soz_vers_beitr_params["beitr_satz"]["ges_krankenv"]["an"]
+        soz_vers_beitr_params["soz_vers_beitr"]["ges_krankenv"]["allgemein"]
         * _ges_krankenv_beitr_bruttolohn_m
     )
 
@@ -162,7 +50,115 @@
 
     # Add the health insurance contribution for pensions
     return out + ges_krankenv_beitr_rente_m
->>>>>>> 8857bbcf
+
+
+def _ges_krankenv_beitr_reg_beschäftigt_bis_06_2005(
+    bruttolohn_ges_krankenv_beitr_m: float, soz_vers_beitr_params: dict
+) -> float:
+    """Calculates health insurance contributions for regular jobs until 2008.
+
+    As contribution rates differ between insurance entities until 2008, we rely on
+    average contribution rate ('durchschnitt').
+
+    Parameters
+    ----------
+    bruttolohn_ges_krankenv_beitr_m
+        See :func:`bruttolohn_ges_krankenv_beitr_m`.
+    soz_vers_beitr_params
+        See params documentation :ref:`soz_vers_beitr_params <soz_vers_beitr_params>`.
+    Returns
+    -------
+    Pandas Series containing monthly health insurance contributions for self employed
+    income.
+    """
+
+    return (
+        soz_vers_beitr_params["soz_vers_beitr"]["ges_krankenv"]["durchschnitt"] / 2
+    ) * bruttolohn_ges_krankenv_beitr_m
+
+
+def _ges_krankenv_beitr_reg_beschäftigt_ab_07_2005_bis_2008(
+    bruttolohn_ges_krankenv_beitr_m: float, soz_vers_beitr_params: dict
+) -> float:
+    """Calculates health insurance contributions for regular jobs
+
+    Between 07/2005 and 12/2019,
+    contributions were not equally split between employer and employee. Until
+    2008, there was no statutory contribution rate. We hence apply the average
+    rate.
+
+    Parameters
+    ----------
+    bruttolohn_ges_krankenv_beitr_m
+        See :func:`bruttolohn_ges_krankenv_beitr_m`.
+    soz_vers_beitr_params
+        See params documentation :ref:`soz_vers_beitr_params <soz_vers_beitr_params>`.
+    Returns
+    -------
+    Pandas Series containing monthly health insurance contributions for self employed
+    income.
+    """
+    return (
+        (soz_vers_beitr_params["soz_vers_beitr"]["ges_krankenv"]["durchschnitt"] / 2)
+        + soz_vers_beitr_params["soz_vers_beitr"]["ges_krankenv"]["zusatz"]
+    ) * bruttolohn_ges_krankenv_beitr_m
+
+
+def _ges_krankenv_beitr_reg_beschäftigt_ab_2009_bis_2018(
+    bruttolohn_ges_krankenv_beitr_m: float, soz_vers_beitr_params: dict
+) -> float:
+    """Calculates health insurance contributions for regular jobs
+
+    Between 07/2005 and 12/2019,
+    contributions were not equally split between employer and employee. Until
+    2008, there was no statutory contribution rate. We hence apply the average
+    rate.
+
+    Parameters
+    ----------
+    bruttolohn_ges_krankenv_beitr_m
+        See :func:`bruttolohn_ges_krankenv_beitr_m`.
+    soz_vers_beitr_params
+        See params documentation :ref:`soz_vers_beitr_params <soz_vers_beitr_params>`.
+    Returns
+    -------
+    Pandas Series containing monthly health insurance contributions for self employed
+    income.
+    """
+    return (
+        (soz_vers_beitr_params["soz_vers_beitr"]["ges_krankenv"]["allgemein"] / 2)
+        + soz_vers_beitr_params["soz_vers_beitr"]["ges_krankenv"]["zusatz"]
+    ) * bruttolohn_ges_krankenv_beitr_m
+
+
+def _ges_krankenv_beitr_reg_beschäftigt_ab_2019(
+    bruttolohn_ges_krankenv_beitr_m: float, soz_vers_beitr_params: dict
+) -> float:
+    """Calculates health insurance contributions for regular jobs
+
+    Since 2019, contributions are split equally between employee and employer,
+    taking into account the top-up rate (we assume the average) and the statutory
+    contribution rate.
+
+    Parameters
+    ----------
+    bruttolohn_ges_krankenv_beitr_m
+        See :func:`bruttolohn_ges_krankenv_beitr_m`.
+    soz_vers_beitr_params
+        See params documentation :ref:`soz_vers_beitr_params <soz_vers_beitr_params>`.
+    Returns
+    -------
+    Pandas Series containing monthly health insurance contributions for self employed
+    income.
+    """
+
+    return (
+        (
+            soz_vers_beitr_params["soz_vers_beitr"]["ges_krankenv"]["allgemein"]
+            + soz_vers_beitr_params["soz_vers_beitr"]["ges_krankenv"]["zusatz"]
+        )
+        / 2
+    ) * bruttolohn_ges_krankenv_beitr_m
 
 
 def _ges_krankenv_beitr_bruttolohn_m(
@@ -195,10 +191,9 @@
     return out
 
 
-<<<<<<< HEAD
 def _ges_krankenv_beitr_selbst_before2005(
-    ges_krankenv_eink_selbst: FloatSeries, soz_vers_beitr_params: dict
-) -> FloatSeries:
+    ges_krankenv_eink_selbst: float, soz_vers_beitr_params: dict
+) -> float:
     """Calculates health insurance contributions.
     Self-employed pay the full
     contribution (employer + employee), which is either assessed on their
@@ -221,8 +216,8 @@
 
 
 def _ges_krankenv_beitr_selbst_2005_2008(
-    ges_krankenv_eink_selbst: FloatSeries, soz_vers_beitr_params: dict
-) -> FloatSeries:
+    ges_krankenv_eink_selbst: float, soz_vers_beitr_params: dict
+) -> float:
     """Calculates health insurance contributions.
     Self-employed pay the full
     contribution (employer + employee), which is either assessed on their
@@ -247,15 +242,7 @@
     return ges_krankenv_eink_selbst * beitr_satz
 
 
-def _ges_krankenv_beitr_selbst_ab_2009(
-    ges_krankenv_eink_selbst: FloatSeries, soz_vers_beitr_params: dict
-) -> FloatSeries:
-=======
-def ges_krankenv_beitr_selbst_m(
-    _ges_krankenv_bemessungsgrundlage_eink_selbst: float,
-    soz_vers_beitr_params: dict,
-) -> float:
->>>>>>> 8857bbcf
+def _ges_krankenv_beitr_selbst_ab_2009(soz_vers_beitr_params: dict) -> float:
     """Calculates health insurance contributions.
     Self-employed pay the full
     contribution (employer + employee), which is either assessed on their
@@ -273,13 +260,8 @@
     Monthly health insurance contributions for self employed income.
     """
     beitr_satz = (
-<<<<<<< HEAD
         soz_vers_beitr_params["soz_vers_beitr"]["ges_krankenv"]["allgemein"]
         + soz_vers_beitr_params["soz_vers_beitr"]["ges_krankenv"]["zusatz"]
-=======
-        soz_vers_beitr_params["beitr_satz"]["ges_krankenv"]["an"]
-        + soz_vers_beitr_params["beitr_satz"]["ges_krankenv"]["ag"]
->>>>>>> 8857bbcf
     )
     return _ges_krankenv_bemessungsgrundlage_eink_selbst * beitr_satz
 
@@ -351,17 +333,10 @@
     return out
 
 
-<<<<<<< HEAD
 def _ges_krankenv_beitr_rente_until2005(
-    ges_krankenv_rente: FloatSeries, soz_vers_beitr_params: dict
-) -> FloatSeries:
+    ges_krankenv_rente: float, soz_vers_beitr_params: dict
+) -> float:
     """Calculates health insurance contributions for pension incomes until 2008.
-=======
-def ges_krankenv_beitr_rente_m(
-    _ges_krankenv_bemessungsgrundlage_rente_m: float, soz_vers_beitr_params: dict
-) -> float:
-    """Calculating the contribution to health insurance for pension income.
->>>>>>> 8857bbcf
 
     As contribution rates differ between insurance entities until 2008, we rely on
     average contribution rate ('durchschnitt').
@@ -384,8 +359,8 @@
 
 
 def _ges_krankenv_beitr_rente_2005_2008(
-    ges_krankenv_rente: FloatSeries, soz_vers_beitr_params: dict
-) -> FloatSeries:
+    ges_krankenv_rente: float, soz_vers_beitr_params: dict
+) -> float:
     """Calculates health insurance contributions for pension incomes
 
     Between 07/2005 and 12/2019,
@@ -401,19 +376,19 @@
         See params documentation :ref:`soz_vers_beitr_params <soz_vers_beitr_params>`.
     Returns
     -------
-<<<<<<< HEAD
-    Pandas Series containing monthly health insurance contributions for self employed
-    income.
-    """
-    return (
+    Pandas Series containing monthly health insurance contributions for self employed
+    income.
+    """
+    out = (
         (soz_vers_beitr_params["soz_vers_beitr"]["ges_krankenv"]["durchschnitt"] / 2)
         + soz_vers_beitr_params["soz_vers_beitr"]["ges_krankenv"]["zusatz"]
     ) * ges_krankenv_rente
+    return out
 
 
 def _ges_krankenv_beitr_rente_2009_2018(
-    ges_krankenv_rente: FloatSeries, soz_vers_beitr_params: dict
-) -> FloatSeries:
+    ges_krankenv_rente: float, soz_vers_beitr_params: dict
+) -> float:
     """Calculates health insurance contributions for pension incomes
 
     Between 07/2005 and 12/2019,
@@ -432,15 +407,16 @@
     Pandas Series containing monthly health insurance contributions for self employed
     income.
     """
-    return (
+    out = (
         (soz_vers_beitr_params["soz_vers_beitr"]["ges_krankenv"]["allgemein"] / 2)
         + soz_vers_beitr_params["soz_vers_beitr"]["ges_krankenv"]["zusatz"]
     ) * ges_krankenv_rente
+    return out
 
 
 def _ges_krankenv_beitr_rente_ab_2019(
-    ges_krankenv_rente: FloatSeries, soz_vers_beitr_params: dict
-) -> FloatSeries:
+    ges_krankenv_rente: float, soz_vers_beitr_params: dict
+) -> float:
     """Calculates health insurance contributions for pension incomes
 
     Since 2019, contributions are split equally between employee and employer,
@@ -458,17 +434,7 @@
     Pandas Series containing monthly health insurance contributions for self employed
     income.
     """
-=======
-    Monthly health insurance contributions for pension income.
-    """
     out = (
-        soz_vers_beitr_params["beitr_satz"]["ges_krankenv"]["an"]
-        * _ges_krankenv_bemessungsgrundlage_rente_m
-    )
-    return out
->>>>>>> 8857bbcf
-
-    return (
         (
             soz_vers_beitr_params["soz_vers_beitr"]["ges_krankenv"]["allgemein"]
             + soz_vers_beitr_params["soz_vers_beitr"]["ges_krankenv"]["zusatz"]
@@ -476,11 +442,12 @@
         / 2
     ) * ges_krankenv_rente
 
-<<<<<<< HEAD
+    return out
+
 
 def _ges_beitr_ges_krankenv_midi_job_ab_2003_bis_2008(
-    midi_job_bemessungsentgelt: FloatSeries, soz_vers_beitr_params: dict
-) -> FloatSeries:
+    midi_job_bemessungsentgelt: float, soz_vers_beitr_params: dict
+) -> float:
     """Calculating the sum of employee and employer health insurance contribution.
 
 
@@ -495,15 +462,16 @@
     -------
 
     """
-    return (
+    out = (
         soz_vers_beitr_params["soz_vers_beitr"]["ges_krankenv"]["durchschnitt"]
         + soz_vers_beitr_params["soz_vers_beitr"]["ges_krankenv"]["zusatz"]
     ) * midi_job_bemessungsentgelt
+    return out
 
 
 def _ges_beitr_ges_krankenv_midi_job_ab_2009(
-    midi_job_bemessungsentgelt: FloatSeries, soz_vers_beitr_params: dict
-) -> FloatSeries:
+    midi_job_bemessungsentgelt: float, soz_vers_beitr_params: dict
+) -> float:
     """Calculating the sum of employee and employer health insurance contribution.
 
 
@@ -518,15 +486,16 @@
     -------
 
     """
-    return (
+    out = (
         soz_vers_beitr_params["soz_vers_beitr"]["ges_krankenv"]["allgemein"]
         + soz_vers_beitr_params["soz_vers_beitr"]["ges_krankenv"]["zusatz"]
     ) * midi_job_bemessungsentgelt
+    return out
 
 
 def _ag_beitr_ges_krankenv_midi_job_ab_2003_bis_2008(
-    bruttolohn_m: FloatSeries, in_gleitzone: BoolSeries, soz_vers_beitr_params: dict
-) -> FloatSeries:
+    bruttolohn_m: float, in_gleitzone: bool, soz_vers_beitr_params: dict
+) -> float:
     """Calculating the employer health insurance contribution.
 
     Parameters
@@ -542,24 +511,21 @@
     -------
 
     """
-    bruttolohn_m_in_gleitzone = bruttolohn_m.loc[in_gleitzone]
-    return (
-        bruttolohn_m_in_gleitzone
-        * soz_vers_beitr_params["soz_vers_beitr"]["ges_krankenv"]["durchschnitt"]
-        / 2
-    )
+    if in_gleitzone:
+        out = (
+            bruttolohn_m
+            * soz_vers_beitr_params["soz_vers_beitr"]["ges_krankenv"]["durchschnitt"]
+            / 2
+        )
+    else:
+        out = 0.0
+
+    return out
 
 
 def _ag_beitr_ges_krankenv_midi_job_ab_2009(
-    bruttolohn_m: FloatSeries, in_gleitzone: BoolSeries, soz_vers_beitr_params: dict
-) -> FloatSeries:
-=======
-def _ges_krankenv_beitr_midi_job_m(
-    midi_job_bemessungsentgelt_m: float,
-    bruttolohn_m: float,
-    soz_vers_beitr_params: dict,
-) -> float:
->>>>>>> 8857bbcf
+    bruttolohn_m: float, in_gleitzone: bool, soz_vers_beitr_params: dict
+) -> float:
     """Calculating the employer health insurance contribution.
 
     Parameters
@@ -575,19 +541,22 @@
     -------
 
     """
-<<<<<<< HEAD
-    bruttolohn_m_in_gleitzone = bruttolohn_m.loc[in_gleitzone]
-    return (
-        bruttolohn_m_in_gleitzone
-        * soz_vers_beitr_params["soz_vers_beitr"]["ges_krankenv"]["allgemein"]
-        / 2
-    )
+    if in_gleitzone:
+        out = (
+            bruttolohn_m
+            * soz_vers_beitr_params["soz_vers_beitr"]["ges_krankenv"]["allgemein"]
+            / 2
+        )
+    else:
+        out = 0.0
+
+    return out
 
 
 def an_beitr_ges_krankenv_midi_job(
-    ges_beitr_ges_krankenv_midi_job: FloatSeries,
-    ag_beitr_ges_krankenv_midi_job: FloatSeries,
-) -> FloatSeries:
+    ges_beitr_ges_krankenv_midi_job: float,
+    ag_beitr_ges_krankenv_midi_job: float,
+) -> float:
     """Calculating the employer health insurance contribution.
 
 
@@ -604,26 +573,16 @@
     return ges_beitr_ges_krankenv_midi_job - ag_beitr_ges_krankenv_midi_job
 
 
-def selbstständig_ges_krankenv(
-    selbstständig: BoolSeries, in_priv_krankenv: BoolSeries
-) -> BoolSeries:
+def selbstständig_ges_krankenv(selbstständig: bool, in_priv_krankenv: bool) -> bool:
     """
     Create boolean Series indicating selfemployed insures via public health insurance.
-
     Parameters
     ----------
     selbstständig
         See basic input variable :ref:`selbstständig <selbstständig>`.
     in_priv_krankenv
         See basic input variable :ref:`in_priv_krankenv <in_priv_krankenv>`.
-=======
-    gesamtbeitrag_midi_job_m = (
-        soz_vers_beitr_params["beitr_satz"]["ges_krankenv"]["an"]
-        + soz_vers_beitr_params["beitr_satz"]["ges_krankenv"]["ag"]
-    ) * midi_job_bemessungsentgelt_m
->>>>>>> 8857bbcf
-
-    ag_beitr_midi_job_m = (
-        bruttolohn_m * soz_vers_beitr_params["beitr_satz"]["ges_krankenv"]["ag"]
-    )
-    return gesamtbeitrag_midi_job_m - ag_beitr_midi_job_m+    Returns
+    -------
+    """
+    return selbstständig & (not in_priv_krankenv)