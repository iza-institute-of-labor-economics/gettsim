--- conflicted
+++ resolved
@@ -69,18 +69,12 @@
     return out
 
 
-<<<<<<< HEAD
 def midi_job_bemessungsentgelt_ab_2005_bis_2008(
-    bruttolohn_m: FloatSeries, in_gleitzone: BoolSeries, soz_vers_beitr_params: dict,
-) -> FloatSeries:
-    """Select income subject to social insurance contributions for midi job.
-=======
-def midi_job_bemessungsentgelt_m(
     bruttolohn_m: float,
+    in_gleitzone: bool,
     soz_vers_beitr_params: dict,
 ) -> float:
-    """Income subject to social insurance contributions for midi job.
->>>>>>> 8857bbcf
+    """Select income subject to social insurance contributions for midi job.
 
     Bemmessungsgeld (Gleitzonenentgelt) is the reference income for midi jobs subject
     to social insurance contribution.
@@ -110,7 +104,6 @@
 
     # Then calculate specific shares
     an_anteil = (
-<<<<<<< HEAD
         allg_soz_vers_beitr
         + (soz_vers_beitr_params["soz_vers_beitr"]["ges_krankenv"]["durchschnitt"] / 2)
         + soz_vers_beitr_params["soz_vers_beitr"]["ges_krankenv"]["zusatz"]
@@ -150,12 +143,15 @@
         )
         * f
     )
-    return mini_job_anteil + lohn_über_mini * gewichtete_midi_job_rate
+
+    out = mini_job_anteil + lohn_über_mini * gewichtete_midi_job_rate
+    return out
 
 
 def midi_job_bemessungsentgelt_ab_2009(
-    bruttolohn_m: FloatSeries, in_gleitzone: BoolSeries, soz_vers_beitr_params: dict,
-) -> FloatSeries:
+    bruttolohn_m: float,
+    soz_vers_beitr_params: dict,
+) -> float:
     """Select income subject to social insurance contributions for midi job.
 
     Bemmessungsgeld (Gleitzonenentgelt) is the reference income for midi jobs subject
@@ -194,12 +190,6 @@
     )
     ag_anteil = allg_soz_vers_beitr + (
         soz_vers_beitr_params["soz_vers_beitr"]["ges_krankenv"]["allgemein"] / 2
-=======
-        allg_soz_vers_beitr + soz_vers_beitr_params["beitr_satz"]["ges_krankenv"]["an"]
-    )
-    ag_anteil = (
-        allg_soz_vers_beitr + soz_vers_beitr_params["beitr_satz"]["ges_krankenv"]["ag"]
->>>>>>> 8857bbcf
     )
 
     # Sum over the shares which are specific for midi jobs.
@@ -234,7 +224,9 @@
         )
         * f
     )
-    return mini_job_anteil + lohn_über_mini * gewichtete_midi_job_rate
+
+    out = mini_job_anteil + lohn_über_mini * gewichtete_midi_job_rate
+    return out
 
 
 def regulär_beschäftigt(bruttolohn_m: float, soz_vers_beitr_params: dict) -> bool:
