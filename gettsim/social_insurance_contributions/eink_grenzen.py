from gettsim.shared import add_rounding_spec


def mini_job_grenze(wohnort_ost: bool, soz_vers_beitr_params: dict) -> float:
    """Select the income threshold depending on place of living

    Parameters
    ----------
    wohnort_ost
        See basic input variable :ref:`wohnort_ost <wohnort_ost>`.
    soz_vers_beitr_params
        See params documentation :ref:`soz_vers_beitr_params <soz_vers_beitr_params>`.
    Returns
    -------

    """
    params = soz_vers_beitr_params["geringfügige_eink_grenzen_m"]["mini_job"]
    out = params["ost"] if wohnort_ost else params["west"]
    return float(out)


def geringfügig_beschäftigt(bruttolohn_m: float, mini_job_grenze: float) -> bool:
    """Check if individual earns less than marginal employment threshold.

    Marginal employed pay no social insurance contributions.

    Legal reference: § 8 Abs. 1 Satz 1 and 2 SGB IV

    Parameters
    ----------
    bruttolohn_m
        See basic input variable :ref:`bruttolohn_m <bruttolohn_m>`.
    mini_job_grenze
        See :func:`mini_job_grenze`.


    Returns
    -------
    Whether person earns less than marginal employment threshold.
    """
    return bruttolohn_m <= mini_job_grenze


def in_gleitzone(
    bruttolohn_m: float,
    geringfügig_beschäftigt: bool,
    soz_vers_beitr_params: dict,
) -> bool:
    """Check if individual's income is in midi-job range.

    Employed people with their wage in the range of gleitzone pay reduced social
    insurance contributions.

    Legal reference: § 20 Abs. 2 SGB IV

    Parameters
    ----------
    bruttolohn_m
        See basic input variable :ref:`bruttolohn_m <bruttolohn_m>`.
    geringfügig_beschäftigt
        See :func:`geringfügig_beschäftigt`.
    soz_vers_beitr_params
        See params documentation :ref:`soz_vers_beitr_params <soz_vers_beitr_params>`.

    Returns
    -------
    Whether individual's income is in midi-job range.
    """
    out = (
        bruttolohn_m <= soz_vers_beitr_params["geringfügige_eink_grenzen_m"]["midi_job"]
    ) and (not geringfügig_beschäftigt)
    return out


<<<<<<< HEAD
def midi_job_bemessungsentgelt_ab_2005_bis_2008(
    bruttolohn_m: float,
    soz_vers_beitr_params: dict,
) -> float:
    """Select income subject to social insurance contributions for midi job.

    Bemmessungsgeld (Gleitzonenentgelt) is the reference income for midi jobs subject
    to social insurance contribution.
=======
@add_rounding_spec(params_key="soz_vers_beitr")
def midi_job_faktor_f(
    soz_vers_beitr_params: dict,
) -> float:
    """Faktor F which is needed for the calculation of Bemessungsentgelt
    (beitragspflichtige Einnahme) of midi jobs. It is calculated as the ratio of 30 %
    divided by the total social security contribution rate
    (Gesamtsozialversicherungsbeitragssatz).
>>>>>>> d6a7e054

    Legal reference: § 163 Abs. 10 SGB VI


    Parameters
    ----------
    soz_vers_beitr_params
        See params documentation :ref:`soz_vers_beitr_params <soz_vers_beitr_params>`.


    Returns
    -------
    Income subject to social insurance contributions for midi job.
    """
    # First calculate the factor F from the formula in § 163 (10) SGB VI
    # Therefore sum the contributions which are the same for employee and employer
    allg_soz_vers_beitr = (
        soz_vers_beitr_params["beitr_satz"]["ges_rentenv"]
        + soz_vers_beitr_params["beitr_satz"]["ges_pflegev"]["standard"]
        + soz_vers_beitr_params["beitr_satz"]["arbeitsl_v"]
    )

    # Then calculate specific shares
    an_anteil = (
        allg_soz_vers_beitr
        + (soz_vers_beitr_params["beitr_satz"]["ges_krankenv"]["durchschnitt"] / 2)
        + soz_vers_beitr_params["beitr_satz"]["ges_krankenv"]["zusatz"]
    )
    ag_anteil = allg_soz_vers_beitr + (
        soz_vers_beitr_params["beitr_satz"]["ges_krankenv"]["durchschnitt"] / 2
    )

    # Sum over the shares which are specific for midi jobs.
    pausch_mini = (
        soz_vers_beitr_params["ag_abgaben_geringf"]["ges_krankenv"]
        + soz_vers_beitr_params["ag_abgaben_geringf"]["ges_rentenv"]
        + soz_vers_beitr_params["ag_abgaben_geringf"]["st"]
    )

    # Now calculate final factor
    out = pausch_mini / (an_anteil + ag_anteil)

    return out


def midi_job_bemessungsentgelt_m(
    midi_job_faktor_f: float,
    bruttolohn_m: float,
    soz_vers_beitr_params: dict,
) -> float:
    """Income subject to social insurance contributions for midi job.

    Bemmessungsgeld (Gleitzonenentgelt) is the reference income for midi jobs subject
    to social insurance contribution.

    Legal reference: § 163 Abs. 10 SGB VI


    Parameters
    ----------
    midi_job_faktor_f
        See basic input variable :ref:`midi_job_faktor_f <midi_job_faktor_f>`.
    bruttolohn_m
        See basic input variable :ref:`bruttolohn_m <bruttolohn_m>`.
    soz_vers_beitr_params
        See params documentation :ref:`soz_vers_beitr_params <soz_vers_beitr_params>`.


    Returns
    -------
    Income subject to social insurance contributions for midi job.
    """
    # Now use the factor to calculate the overall bemessungsentgelt
    mini_job_anteil = (
        midi_job_faktor_f
        * soz_vers_beitr_params["geringfügige_eink_grenzen_m"]["mini_job"]["west"]
    )
    lohn_über_mini = (
        bruttolohn_m
        - soz_vers_beitr_params["geringfügige_eink_grenzen_m"]["mini_job"]["west"]
    )
    gewichtete_midi_job_rate = (
        soz_vers_beitr_params["geringfügige_eink_grenzen_m"]["midi_job"]
        / (
            soz_vers_beitr_params["geringfügige_eink_grenzen_m"]["midi_job"]
            - soz_vers_beitr_params["geringfügige_eink_grenzen_m"]["mini_job"]["west"]
        )
    ) - (
        soz_vers_beitr_params["geringfügige_eink_grenzen_m"]["mini_job"]["west"]
        / (
            soz_vers_beitr_params["geringfügige_eink_grenzen_m"]["midi_job"]
            - soz_vers_beitr_params["geringfügige_eink_grenzen_m"]["mini_job"]["west"]
        )
        * f
    )

    return mini_job_anteil + lohn_über_mini * gewichtete_midi_job_rate


def midi_job_bemessungsentgelt_ab_2009(
    bruttolohn_m: float,
    soz_vers_beitr_params: dict,
) -> float:
    """Select income subject to social insurance contributions for midi job.

    Bemmessungsgeld (Gleitzonenentgelt) is the reference income for midi jobs subject
    to social insurance contribution.

    Legal reference: § 163 Abs. 10 SGB VI


    Parameters
    ----------
    bruttolohn_m
        See basic input variable :ref:`bruttolohn_m <bruttolohn_m>`.
    soz_vers_beitr_params
        See params documentation :ref:`soz_vers_beitr_params <soz_vers_beitr_params>`.


    Returns
    -------
    FloatSeries with the income subject to social insurance contributions for midi job.
    """
    # First calculate the factor F from the formula in § 163 (10) SGB VI
    # Therefore sum the contributions from employee and employer
    allg_soz_vers_beitr = (
        soz_vers_beitr_params["beitr_satz"]["ges_rentenv"]
        + soz_vers_beitr_params["beitr_satz"]["ges_pflegev"]["standard"]
        + soz_vers_beitr_params["beitr_satz"]["arbeitsl_v"]
    )

    # Then calculate specific shares
    an_anteil = (
        allg_soz_vers_beitr
        + (soz_vers_beitr_params["beitr_satz"]["ges_krankenv"]["allgemein"] / 2)
        + soz_vers_beitr_params["beitr_satz"]["ges_krankenv"]["zusatz"]
    )
    ag_anteil = allg_soz_vers_beitr + (
        soz_vers_beitr_params["beitr_satz"]["ges_krankenv"]["allgemein"] / 2
    )

    # Sum over the shares which are specific for midi jobs.
    pausch_mini = (
        soz_vers_beitr_params["ag_abgaben_geringf"]["ges_krankenv"]
        + soz_vers_beitr_params["ag_abgaben_geringf"]["ges_rentenv"]
        + soz_vers_beitr_params["ag_abgaben_geringf"]["st"]
    )
    # Now calculate factor F
    f = round(pausch_mini / (an_anteil + ag_anteil), 4)
    # Now use the factor to calculate the overall bemessungsentgelt
    mini_job_anteil = (
        f * soz_vers_beitr_params["geringfügige_eink_grenzen_m"]["mini_job"]["west"]
    )

    lohn_über_mini = (
        bruttolohn_m
        - soz_vers_beitr_params["geringfügige_eink_grenzen_m"]["mini_job"]["west"]
    )
    gewichtete_midi_job_rate = (
        soz_vers_beitr_params["geringfügige_eink_grenzen_m"]["midi_job"]
        / (
            soz_vers_beitr_params["geringfügige_eink_grenzen_m"]["midi_job"]
            - soz_vers_beitr_params["geringfügige_eink_grenzen_m"]["mini_job"]["west"]
        )
    ) - (
        soz_vers_beitr_params["geringfügige_eink_grenzen_m"]["mini_job"]["west"]
        / (
            soz_vers_beitr_params["geringfügige_eink_grenzen_m"]["midi_job"]
            - soz_vers_beitr_params["geringfügige_eink_grenzen_m"]["mini_job"]["west"]
        )
        * midi_job_faktor_f
    )
    return mini_job_anteil + lohn_über_mini * gewichtete_midi_job_rate


def regulär_beschäftigt(bruttolohn_m: float, soz_vers_beitr_params: dict) -> bool:
    """Check if person is in regular employment.

    Employees earning more than the midi job threshold, are subject to all ordinary
    income and social insurance contribution regulations. In gettsim we call these
    regular employed.

    Parameters
    ----------
    bruttolohn_m
        See basic input variable :ref:`bruttolohn_m <bruttolohn_m>`.
    soz_vers_beitr_params
        See params documentation :ref:`soz_vers_beitr_params <soz_vers_beitr_params>`.

    Returns
    -------
    Whether regular employed persons.
    """
    out = (
        bruttolohn_m >= soz_vers_beitr_params["geringfügige_eink_grenzen_m"]["midi_job"]
    )
    return out<|MERGE_RESOLUTION|>--- conflicted
+++ resolved
@@ -72,16 +72,6 @@
     return out
 
 
-<<<<<<< HEAD
-def midi_job_bemessungsentgelt_ab_2005_bis_2008(
-    bruttolohn_m: float,
-    soz_vers_beitr_params: dict,
-) -> float:
-    """Select income subject to social insurance contributions for midi job.
-
-    Bemmessungsgeld (Gleitzonenentgelt) is the reference income for midi jobs subject
-    to social insurance contribution.
-=======
 @add_rounding_spec(params_key="soz_vers_beitr")
 def midi_job_faktor_f(
     soz_vers_beitr_params: dict,
@@ -90,7 +80,6 @@
     (beitragspflichtige Einnahme) of midi jobs. It is calculated as the ratio of 30 %
     divided by the total social security contribution rate
     (Gesamtsozialversicherungsbeitragssatz).
->>>>>>> d6a7e054
 
     Legal reference: § 163 Abs. 10 SGB VI
 
@@ -116,11 +105,11 @@
     # Then calculate specific shares
     an_anteil = (
         allg_soz_vers_beitr
-        + (soz_vers_beitr_params["beitr_satz"]["ges_krankenv"]["durchschnitt"] / 2)
+        + (soz_vers_beitr_params["beitr_satz"]["ges_krankenv"]["mean_allgemein"] / 2)
         + soz_vers_beitr_params["beitr_satz"]["ges_krankenv"]["zusatz"]
     )
     ag_anteil = allg_soz_vers_beitr + (
-        soz_vers_beitr_params["beitr_satz"]["ges_krankenv"]["durchschnitt"] / 2
+        soz_vers_beitr_params["beitr_satz"]["ges_krankenv"]["mean_allgemein"] / 2
     )
 
     # Sum over the shares which are specific for midi jobs.
@@ -136,7 +125,7 @@
     return out
 
 
-def midi_job_bemessungsentgelt_m(
+def midi_job_bemessungsentgelt_ab_2005_bis_2008(
     midi_job_faktor_f: float,
     bruttolohn_m: float,
     soz_vers_beitr_params: dict,
@@ -184,15 +173,14 @@
             soz_vers_beitr_params["geringfügige_eink_grenzen_m"]["midi_job"]
             - soz_vers_beitr_params["geringfügige_eink_grenzen_m"]["mini_job"]["west"]
         )
-        * f
+        * midi_job_faktor_f
     )
 
     return mini_job_anteil + lohn_über_mini * gewichtete_midi_job_rate
 
 
 def midi_job_bemessungsentgelt_ab_2009(
-    bruttolohn_m: float,
-    soz_vers_beitr_params: dict,
+    bruttolohn_m: float, soz_vers_beitr_params: dict, ges_krankenv_beitr_satz: float
 ) -> float:
     """Select income subject to social insurance contributions for midi job.
 
@@ -208,7 +196,10 @@
         See basic input variable :ref:`bruttolohn_m <bruttolohn_m>`.
     soz_vers_beitr_params
         See params documentation :ref:`soz_vers_beitr_params <soz_vers_beitr_params>`.
-
+    ges_krankenv_beitr_satz
+        See :func:`ges_krankenv_beitr_satz`.
+    _ges_krankenv_beitr_satz_arbeitg
+        See :func:`_ges_krankenv_beitr_satz_arbeitg`.
 
     Returns
     -------
@@ -225,7 +216,7 @@
     # Then calculate specific shares
     an_anteil = (
         allg_soz_vers_beitr
-        + (soz_vers_beitr_params["beitr_satz"]["ges_krankenv"]["allgemein"] / 2)
+        + ges_krankenv_beitr_satz
         + soz_vers_beitr_params["beitr_satz"]["ges_krankenv"]["zusatz"]
     )
     ag_anteil = allg_soz_vers_beitr + (
