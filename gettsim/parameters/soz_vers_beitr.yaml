--- conflicted
+++ resolved
@@ -10,16 +10,13 @@
                     ermäßigt - ermäßigter Satz (§243 SGB V)
                     zusatz - durchschnittlicher Zusatzbeitragssatz.
     en:
-<<<<<<< HEAD
       ges_krankenv: Statury Contribution Rates for mandatory health insurance.
                     durchschnitt - average contribution rate, 1992 to 2008
                     allgemein - general statutory contribution rate, since 2009
-                    ermäßigt - reduced rate
+                    ermäßigt - reduced rate                    
                     zusatz - average top-up contribution rate
-  unit: share
-=======
+
   unit: Share
->>>>>>> 4a0fb70d
   1984-01-01:
     ges_krankenv:
       durchschnitt: null
