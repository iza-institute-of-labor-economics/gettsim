eink_anr_frei:
  name:
    de: Anrechnungsfreie Einkommensanteile
    en: Income shares not subject to transfer withdrawal
  description:
    de: >-
      Einkommensanteile, die anrechnungsfrei bleiben. § 30 SGB II. Seit 01.10.2005 zudem
      definiert durch Freibetrag in § 11 SGB II, siehe auch § 67 SGB II. Seit 01.04.2011
      § 11b (2) SGB II (neugefasst durch B. v. 13.05.2011 BGBl. I S. 850. Artikel 2
      G. v. 24.03.2011 BGBl. I S. 453).
    en:
  type: piecewise_linear
  time: month
  2005-01-01:
      reference: Artikel 1. G. v. 24.12.2003 BGBl. I S. 2954.
      0:
        lower_threshold: -inf
        upper_threshold: 0
        rate: 0
        intercept_at_lower_threshold: 0
      1:
        lower_threshold: 0
        upper_threshold: 400
        rate: 0.15
      2:
        upper_threshold: 900
        rate: 0.3
      3:
        upper_threshold: 1500
        rate: 0.15
      4:
        upper_threshold: inf
        rate: 0
  2005-10-01:
      reference: Artikel 1 G. v. 14.08.2005 BGBl. I S. 2407.
      0:
        lower_threshold: -inf
        upper_threshold: 0
        rate: 0
        intercept_at_lower_threshold: 0
      1:
        lower_threshold: 0
        upper_threshold: 100
        rate: 1.0
      2:
        upper_threshold: 800
        rate: 0.2
      3:
        upper_threshold: 1200
        rate: 0.1
      4:
        upper_threshold: inf
        rate: 0
  2011-04-01:
      reference: Artikel 1 G. v. 20.12.2011 BGBl. I 2854.
      note: >-
          Neuer Betrag durch Neufassung des SGB II. B. v. 13.5.2011 BGBl. I S. 850
          . Artikel 5.
          ToDo: Check these laws -- did they really happen months
          after the date of the policy change? I cannot fina anything...
      deviation_from: previous
      2:
        upper_threshold: 1000
eink_anr_frei_kinder:
    name:
        de: Abweichende anrechnungsfreie Einkommensanteile falls Kinder im Haushalt
        en:
    description:
        de: >-
          Obere Einkommensgrenze bei anzurechnendem Einkommen, Intervall 3,
          Haushalt mit Kindern. Gilt statt die Parameter in eink_anr_frei für
          Leistungsbezieher mit minderjährigem Kind. § 30 SGB II. Seit 01.04.2011 §
          11b SGB II (neugefasst durch B. v. 13.05.2011 BGBl. I S. 850. Artikel 2
          G. v. 24.03.2011 BGBl. I S. 453).
        en:
    note: Ersetzt Parameter in eink_anr_frei, falls nicht vorhanden
    type: piecewise_linear
    2005-10-01:
        reference: Artikel 1 G. v. 14.08.2005 BGBl. I S. 2407.
        deviation_from: arbeitsl_geld_2.eink_anr_frei
        3:
            upper_threshold: 1500

regelsatz:
  name:
    de: Regelsatz, seit 2011 Beträge differenzieren sich nach Regelbedarfsstufen
    en: Standard rate, since 2011 amounts differ by "Regelbedarfsstufen"
  description:
    de: >-
      § 20 V SGB II. Für 2005 bis 2010 siehe Bekanntmachungen zu § 20. Seit 2011
      wird der Regelbedarf durch das Regelbedarfs-Ermittlungsgesetz (RBEG) ermittelt.
      Neufassung SGB II § 20 (1a) und (2) durch Artikel 6 G. v. 22.12.2016 BGBl. I S.
      3159.
    en:
  note:
    de: >-
      Regelbedafstufen (1 bis 6): 1: Alleinstehender Erwachsener;
      2: Erwachsene in Partnerschaft; 3: Erwachsene nicht in Partnerschaft;
      4: Kinder 14 bis 18; 5: Kinder 6 bis 15; 6: Kinder 0 bis 5
    en: >-
      Regelbedarfsstufe (1 to 6); 1: Single Adult;
      2: Adults in a partner relationship; 3: Adults not in a partner relationship;
      4: Children 14 to 18 years; 5: Children 6 to 13 years; 6: Children 0 to 5 years.
  unit: Euro
  time: month
  2005-01-01:
    scalar: 338
    reference: Artikel 1 G. v. 24.12.2003 BGBl. I S. 2954.
    note: >-
      Der tatsächliche Wert unterscheidet sich zwischen Ost und West. Korrekte
      Werte sind in den alten Bundesländern einschließlich Berlin (Ost) 345 Euro, in
      den neuen Bundesländern 331 Euro.
  2005-07-01:
    scalar: 338
    reference: B. v. 01.09.2005 BGBl. I S. 2718.
    note: >-
      Betrag unverändert. Der tatsächliche Wert unterscheidet sich zwischen Ost und
      West. Hier wurde vereinfachend 338 Euro als ungewichteter Mittelwert genommen.
      Korrekte Werte für die Zeit ab 1. Juli 2005 sind in den alten Bundesländern
      einschließlich Berlin (Ost) 345 Euro, in den neuen Bundesländern 331 Euro.
  2006-07-01:
    scalar: 345
    reference: B. v. 20.07.2006 BGBl. I S. 1702.
  2007-07-01:
    scalar: 347
    reference: B. v. 18.06.2007 BGBl. I S. 1139.
  2008-07-01:
    scalar: 351
    reference: B. v. 26.06.2008 BGBl. I S. 1102.
  2009-07-01:
    scalar: 359
    reference: B. v. 17.06.2009 BGBl. I S. 1342.
  2010-07-01:
    scalar: 359
    reference: B. v. 07.06.2010 BGBl. I S. 820. Betrag unverändert.
  2011-01-01:
    1: 364
    2: 328
    3: 291
    4: 287
    5: 251
    6: 215
    reference: Artikel 1 G. v. 24.03.2011 BGBl. I S. 453.
  2012-01-01:
    1: 374
    2: 337
    3: 299
    4: 287
    5: 251
    6: 219
    reference: V. v. 20.10.2011 BGBl. I S. 2093.
  2013-01-01:
    1: 382
    2: 345
    3: 306
    4: 289
    5: 255
    6: 224
    reference: B. v. 18.10.2012 BGBl. I S. 2175.
  2014-01-01:
    1: 391
    2: 353
    3: 313
    4: 296
    5: 261
    6: 229
    reference: B. v. 16.10.2013 BGBl. I S. 3857.
  2015-01-01:
    1: 399
    2: 360
    3: 320
    4: 302
    5: 267
    6: 234
    reference: B. v. 15.10.2014 BGBl. I S. 1620.
  2016-01-01:
    1: 404
    2: 364
    3: 324
    4: 306
    5: 270
    6: 237
    reference: B. v. 22.10.2015 BGBl. I S. 1792.
  2017-01-01:
    1: 409
    2: 368
    3: 327
    4: 311
    5: 291
    6: 236
    reference: G. v. 22.12.2016 BGBl. I S. 3159.
  2018-01-01:
    1: 416
    2: 374
    3: 332
    4: 316
    5: 296
    6: 240
    reference: V. v. 08.11.2017 BGBl. I S. 3767.
  2019-01-01:
    1: 424
    2: 382
    3: 339
    4: 322
    5: 302
    6: 245
    reference: V. v. 19.10.2018 BGBl. I S. 1766.
  2020-01-01:
    1: 432
    2: 389
    3: 345
    4: 328
    5: 308
    6: 250
    reference: V. v. 15.10.2019 BGBl. I S. 1452.
  2021-01-01:
    1: 446
    2: 401
    3: 357
    4: 373
    5: 309
    6: 283
    reference: G. v. 09.12.2020 BGBl. I S. 2855.
  2022-01-01:
    1: 449
    2: 404
    3: 360
    4: 376
    5: 311
    6: 285
<<<<<<< HEAD
    reference: https://www.bundesregierung.de/breg-de/suche/regelsaetze-steigen-1960152
=======
    reference: V. v. 13.10.2021 BGBl. I S. 4674.
>>>>>>> c2de1963



anteil_regelsatz:
  name:
    de: Anteil am Regelsatz für weitere Personen im Haushalt
    en: Fraction of standard rate
  description:
    de: >-
      § 20 (3) SGB II, eigentliche Wirknorm ist § 20 IV SGB II i.V.m Absatz V
      derselben Norm. 2005 bis 2010.
    en:
  note:
    de: >-
      2005-2010 der Regelsatz für weitere Haushaltsmitglieder wurden als Anteil
      des Standardsatzes bestimmt.
    en:
  unit: share
  2005-01-01:
    zwei_erwachsene: 0.9
    weitere_erwachsene: 0.8
    kinder_0_6: 0.6
    kinder_7_13: 0.6
    kinder_14_24: 0.8
    reference: Artikel 1 G. v. 24.12.2003 BGBl. I S. 2954.
  2009-07-01:
    deviation_from: previous
    reference: Artikel 1 G. v. 02.03.2009 BGBl. I S. 416.
    kinder_7_13: 0.7

mehrbedarf_anteil:
  name:
    de: >-
      Erster Schlüssel ist Mehrbedarf AE bei mind. einem Kind unter 7 Jahren oder zwei
      oder drei Kindern unter 16 Jahre. Der Zweite gibt den Mehrbedarf an wenn der
      Anspruch größer ist als der für den ersten Schlüssel. Der dritte Schlüssel gibt
      den Maximalanteil für den Mehrbedarf für Alleinerziehende gemessen am maßgebenden
      Regelbedarf.
    en: >-
      Additional need, single parent, one child below 7 or two or three children
      below 16. Additional need, single parent, one or more children. Upper limit
      additional need for single parents
  description:
    de: § 21 (3) Nr. 1 SGB II.
    en:
  unit: share
  time: month
  2005-01-01:
    min_1_kind: 0.12
    kind_unter_7_oder_mehr: 0.36
    max: 0.6
    reference: G. v. 24.12.2003 BGBl. I S. 2954.

vermögensfreibetrag:
  name:
    de_1: Vermögensgrundfreibetrag je Lebensjahr, nach Geburtsjahr, erst ab 2008 unterschiedlich
    de_2: Vermögensfreibetrag für Erstausstattung
    de_3: Vermögensgrundfreibetrag je Kind
    en_1: Basic allowance per year of life, sorted by year of birth, starting 2008 different
    en_2: Allowance for furniture
    en_3: Allowance per child
  description:
    de: § 12 (2) Satz 1 Nr. 1 SGB II.
    en:
  unit: Euro
  2005-01-01:
    standard: 200
    vor_1948: 520
    1948_bis_1957: 13000
    1958_bis_1963: 13000
    nach_1963: 13000
    ausstattung: 750
    kind: 4100
    reference: Artikel 1 G. v. 24.12.2003 BGBl. I S. 2954.
  2006-08-01:
    deviation_from: previous
    standard: 150
    1948_bis_1957: 9750
    1958_bis_1963: 9750
    nach_1963: 9750
    kind: 3100
    reference: Artikel 1 G. v. 20.07.2006 BGBl. I S. 1706.
  2008-01-01:
    deviation_from: previous
    1948_bis_1957: 9750
    1958_bis_1963: 9900
    nach_1963: 10050
    note: Artikel 1 G. v. 20.04.2007 BGBl. I S. 554.

abzugsfähige_pausch:
  name:
    de: Abzugsfähige Pauschalen für Werbungskosten und Versicherung
    en: Allowance for expenses and insurance
  description:
    de: >-
      § 6 (1) Nr. 3 a) ALG II-V. 2005-01.01 bis 2016-07-31. Betrag mit V. v. 26.07
      .2016 BGBl. I S. 1858 entfallen. Wie entfallen?
      § 3 Alg II-V. Seit 01.01.2008 in § 6 Alg II-V.
    en:
  unit: Euro
  time: month
  2005-01-01:
    werbung: 15.33
    versicherung: 30
    reference: V. v. 20.10.2004 BGBl. I S. 2622
  2011-01-01:
    deviation_from: previous
    werbung: 15.33
    reference: V. v. 21.06.2011 BGBl. I S. 1175.
    note: Fester Betrag. Betrag unverändert. Warum haben wir das? Es ändert sich nichts<|MERGE_RESOLUTION|>--- conflicted
+++ resolved
@@ -228,11 +228,7 @@
     4: 376
     5: 311
     6: 285
-<<<<<<< HEAD
-    reference: https://www.bundesregierung.de/breg-de/suche/regelsaetze-steigen-1960152
-=======
     reference: V. v. 13.10.2021 BGBl. I S. 4674.
->>>>>>> c2de1963
 
 
 
