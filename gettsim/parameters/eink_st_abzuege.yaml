--- conflicted
+++ resolved
@@ -529,15 +529,9 @@
     de: § 33b (3) EStG.
     en:
   unit: Euro
-<<<<<<< HEAD
-  reference_period: year
-  1987-01-01:
-    reference:
-=======
-  time: year
+  reference_period: year
   1975-01-01:
     reference: G. v. 05.08.1974 BGBl. I S. 1769.
->>>>>>> ce5fe7d8
     0: 0
     25: 307
     35: 429
