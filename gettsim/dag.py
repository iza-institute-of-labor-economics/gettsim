import traceback
import warnings

import networkx as nx

from gettsim.shared import format_list_linewise
from gettsim.shared import get_names_of_arguments_without_defaults


def create_dag(
    functions,
    targets,
    columns_overriding_functions,
    check_minimal_specification="ignore",
):
    """Create the DAG for the defined tax and transfer system.

    Parameters
    ----------
    functions : str, pathlib.Path, callable, module, imports statements, dict
        Functions can be anything of the specified types and a list of the same objects.
        If the object is a dictionary, the keys of the dictionary are used as a name
        instead of the function name. For all other objects, the name is inferred from
        the function name.
    targets : str, list of str
        String or list of strings with names of functions whose output is actually
        needed by the user.
    columns_overriding_functions : str list of str
        Names of columns in the data which are preferred over function defined in the
        tax and transfer system.
    check_minimal_specification : {"ignore", "warn", "raise"}, default "ignore"
        Indicator for whether checks which ensure the most minimal configuration should
        be silenced, emitted as warnings or errors.

    Returns
    -------
    dag : networkx.DiGraph
        The DAG of the tax and transfer system.

    """
    if check_minimal_specification not in ["ignore", "warn", "raise"]:
        raise ValueError(
            "'check_minimal_specification' must be one of ['ignore', 'warn', 'raise']."
        )

    dag = _create_complete_dag(functions)
    dag = _limit_dag_to_targets_and_their_ancestors(dag, targets)

    _fail_if_columns_overriding_functions_are_not_in_dag(
        dag, columns_overriding_functions, check_minimal_specification
    )

    dag = _remove_unused_ancestors_of_columns_overriding_functions(
        dag, columns_overriding_functions
    )

    # Check for cycles in dag
    _fail_if_dag_contains_cycle(dag)

    return dag


def _create_complete_dag(functions):
    """Create the complete DAG.

    This DAG is constructed from all functions and not pruned by specified root nodes or
    targets.

    Parameters
    ----------
    functions : dict of callable
        Dictionary containing functions to build the DAG.

    Returns
    -------
    dag : networkx.DiGraph
        The complete DAG of the tax and transfer system.

    """
    # Construct DAG from dictionary.
    functions_arguments_dict = {
        name: get_names_of_arguments_without_defaults(function)
        for name, function in functions.items()
    }
    dag = nx.DiGraph(functions_arguments_dict).reverse()

    # Save functions in DAG.
    for name, function in functions.items():
        dag.nodes[name]["function"] = function

    return dag


def _fail_if_targets_not_in_functions_or_override_columns(
    functions, targets, columns_overriding_functions
):
    """Fail if targets are not in functions.

    Parameters
    ----------
    functions : dict of callable
        Dictionary containing functions to build the DAG.
    targets : list of str
        The targets which should be computed. They limit the DAG in the way that only
        ancestors of these nodes need to be considered.
    columns_overriding_functions : list of str
        Names of columns in the data which are preferred over function defined in the
        tax and transfer system.

    Raises
    ------
    ValueError
        Raised if ``targets`` are not in functions.

    """
    targets_not_in_functions = (
        set(targets) - set(functions) - set(columns_overriding_functions)
    )
    if targets_not_in_functions:
        formatted = format_list_linewise(targets_not_in_functions)
        raise ValueError(
            f"The following targets have no corresponding function:\n{formatted}"
        )


def _limit_dag_to_targets_and_their_ancestors(dag, targets):
    """Limit DAG to targets and their ancestors.

    Parameters
    ----------
    dag : networkx.DiGraph
        The complete DAG.
    targets : list of str
        Variables which should be computed.

    Returns
    -------
    dag : networkx.DiGraph
        Pruned DAG.

    """
    used_nodes = set(targets)
    for target in targets:
        used_nodes = used_nodes | set(nx.ancestors(dag, target))

    all_nodes = set(dag.nodes)

    unused_nodes = all_nodes - used_nodes

    dag.remove_nodes_from(unused_nodes)

    return dag


def _fail_if_columns_overriding_functions_are_not_in_dag(
    dag, columns_overriding_functions, check_minimal_specification
):
    """Fail if ``columns_overriding_functions`` are not in the DAG.

    Parameters
    ----------
    dag : networkx.DiGraph
        The DAG which is limited to targets and their ancestors.
    columns_overriding_functions : list of str
        The nodes which are provided by columns in the data and do not need to be
        computed. These columns limit the depth of the DAG.
    check_minimal_specification : {"ignore", "warn", "raise"}, default "ignore"
        Indicator for whether checks which ensure the most minimalistic configuration
        should be silenced, emitted as warnings or errors.

    Warnings
    --------
    UserWarning
        Warns if there are columns in 'columns_overriding_functions' which are not
        necessary and ``check_minimal_specification`` is set to "warn".
    Raises
    ------
    ValueError
        Raised if there are columns in 'columns_overriding_functions' which are not
        necessary and ``check_minimal_specification`` is set to "raise".

    """
    unused_columns = set(columns_overriding_functions) - set(dag.nodes)
    formatted = format_list_linewise(unused_columns)
    if unused_columns and check_minimal_specification == "warn":
        warnings.warn(
            f"The following 'columns_overriding_functions' are unused:\n{formatted}"
        )
    elif unused_columns and check_minimal_specification == "raise":
        raise ValueError(
            f"The following 'columns_overriding_functions' are unused:\n{formatted}"
        )


def _remove_unused_ancestors_of_columns_overriding_functions(
    dag, columns_overriding_functions
):
    """Remove unused ancestors of ``columns_overriding_functions``.

    If a node is not computed because it is provided by the data, ancestors of the node
    can become irrelevant. Thus, remove predecessors which are only used to compute
    variables found in data.

    Parameters
    ----------
    dag : networkx.DiGraph
        The DAG which is limited to targets and their ancestors.
    columns_overriding_functions : list of str
        The nodes which are provided by columns in the data and do not need to be
        computed. These columns limit the depth of the DAG.

    Returns
    -------
    dag : networkx.DiGraph
        A DAG which contains only nodes which need to be computed.

    """
    unused_nodes = set()
    for name in columns_overriding_functions:
        # This if-clause is necessary as long as there are nodes from
        # ``columns_overriding_functions`` which are unused. Corresponds to
        # ``_fail_if_columns_overriding_functions_are_not_in_dag``.
        if name in dag.nodes:
            _find_unused_ancestors(
                dag, name, set(columns_overriding_functions), unused_nodes
            )

    dag.remove_nodes_from(unused_nodes)

    return dag


def _find_unused_ancestors(dag, name, columns_overriding_functions, unused_nodes):
    """Find unused ancestors which are nodes which solely produce unused columns.

    Note that this function changes ``unused_columns`` in-place.

    """
    for predecessor in dag.predecessors(name):
        if all(
            successor in unused_nodes | columns_overriding_functions
            for successor in dag.successors(predecessor)
        ):
            unused_nodes.add(predecessor)
            _find_unused_ancestors(
                dag, predecessor, columns_overriding_functions, unused_nodes
            )


def execute_dag(dag, data, targets, debug):
    """Naive serial scheduler for our tasks.

    We will probably use some existing scheduler instead. Interesting sources are:

    - https://ipython.org/ipython-doc/3/parallel/dag_dependencies.html
    - https://docs.dask.org/en/latest/graphs.html

    The main reason for writing an own implementation is to explore how difficult it
    would to avoid dask as a dependency.

    Parameters
    ----------
    dag : networkx.DiGraph
        The DAG.
    data : dict
    targets : list
    debug : bool
        Indicator for debug mode.

    Returns
    -------
    results : dict
        Dictionary of pd.Series with the resulting data.

    """
    results = data.copy()

    # Needed for garbage collection.
    visited_nodes = set(results)
    skipped_nodes = set()

    for task in nx.topological_sort(dag):
        if task not in results and task not in skipped_nodes:
            if "function" in dag.nodes[task]:
                kwargs = _dict_subset(results, dag.predecessors(task))
                try:
                    results[task] = dag.nodes[task]["function"](
                        **kwargs
                    )  # .rename(task)
<<<<<<< HEAD
=======

>>>>>>> bff22cda
                except Exception as e:
                    if debug:
                        traceback.print_exc()
                        skipped_nodes = skipped_nodes.union(nx.descendants(dag, task))
                    else:
                        raise e
            else:
                successors = list(dag.successors(task))
                raise KeyError(
                    f"Missing variable or function '{task}'. It is required to compute "
                    f"{successors}."
                )

            visited_nodes.add(task)
            if not debug:
                results = collect_garbage(results, task, visited_nodes, targets, dag)

    return results


def _fail_if_dag_contains_cycle(dag):
    """Check for cycles in DAG"""
    cycles = list(nx.simple_cycles(dag))
    if len(cycles) > 0:
        raise ValueError(f"The DAG contains at least one cycle: {cycles}")


def _dict_subset(dictionary, keys):
    return {k: dictionary[k] for k in keys}


def collect_garbage(results, task, visited_nodes, targets, dag):
    """Remove data which is no longer necessary.

    Loop over all dependencies of the current `task`. If a dependency is no longer
    needed, remove it.

    Parameters
    ----------
    results : dict
        Dictionary containing `pandas.Series` as values.
    task : str
        The name of the variable which was just computed.
    visited_nodes : set of str
        The set of nodes which have been visited before.
    dag : networkx.DiGraph
        The DAG.

    Returns
    -------
    results : dict
        Dictionary where some values might have been removed by the garbage collection.

    """
    for pre in dag.predecessors(task):
        is_obsolete = all(succ in visited_nodes for succ in dag.successors(pre))

        if is_obsolete and pre not in targets:
            del results[pre]

    return results<|MERGE_RESOLUTION|>--- conflicted
+++ resolved
@@ -287,10 +287,7 @@
                     results[task] = dag.nodes[task]["function"](
                         **kwargs
                     )  # .rename(task)
-<<<<<<< HEAD
-=======
-
->>>>>>> bff22cda
+
                 except Exception as e:
                     if debug:
                         traceback.print_exc()
