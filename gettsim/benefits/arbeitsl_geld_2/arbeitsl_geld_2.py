import numpy as np


<<<<<<< HEAD
def arbeitsl_geld_2_m_hh(
    arbeitsl_geld_2_m_minus_eink_hh,
    wohngeld_vorrang_hh,
    kinderzuschlag_vorrang_hh,
    wohngeld_kinderzuschlag_vorrang_hh,
    rentner_in_hh,
):
    out = arbeitsl_geld_2_m_minus_eink_hh.clip(lower=0)
    cond = (
        wohngeld_vorrang_hh
        | kinderzuschlag_vorrang_hh
        | wohngeld_kinderzuschlag_vorrang_hh
        | rentner_in_hh
    )
    out.loc[cond] = 0
    return out


def regelbedarf_m_hh(regelsatz_m_hh, kost_unterk_m_hh):
    """
=======
def regelbedarf_m(regelsatz_m, kost_unterk_m):
    """Basic monthly subsistence level, including cost of dwelling.
>>>>>>> d672a6d2

    Parameters
    ----------
    regelsatz_m_hh
    kost_unterk_m_hh

    Returns
    -------

    """
    return regelsatz_m_hh + kost_unterk_m_hh


def alleinerziehenden_mehrbedarf_hh(
    alleinerziehend_hh,
    anz_kinder_hh,
    anz_kind_zwischen_0_6_hh,
    anz_kind_zwischen_0_15_hh,
    arbeitsl_geld_2_params,
):
    """Compute alleinerziehenden_mehrbedarf.

    Additional need for single parents. Maximum 60% of the standard amount on top
    (a2zu2) if you have at least one kid below 6 or two or three below 15, you get 36%
    on top alternatively, you get 12% per kid, depending on what's higher.

    """
    lower = arbeitsl_geld_2_params["mehrbedarf_anteil"]["min_1_kind"] * anz_kinder_hh
    value = (
        (anz_kind_zwischen_0_6_hh >= 1)
        | ((2 <= anz_kind_zwischen_0_15_hh) & (anz_kind_zwischen_0_15_hh <= 3))
    ) * arbeitsl_geld_2_params["mehrbedarf_anteil"]["kind_unter_7_oder_mehr"]

    out = alleinerziehend_hh * value.clip(
        lower=lower, upper=arbeitsl_geld_2_params["mehrbedarf_anteil"]["max"]
    )
    return out


def kindersatz_m_hh_bis_2010(
    hh_id,
    kind_zwischen_0_6,
    kind_zwischen_7_13,
    kind_zwischen_14_24,
    arbeitsl_geld_2_params,
):
    anteile = arbeitsl_geld_2_params["anteil_regelsatz"]

    per_child = arbeitsl_geld_2_params["regelsatz"] * (
        anteile["kinder_0_6"] * kind_zwischen_0_6
        + anteile["kinder_7_13"] * kind_zwischen_7_13
        + anteile["kinder_14_24"] * kind_zwischen_14_24
    )

    return per_child.groupby(hh_id).sum()


def kindersatz_m_hh_ab_2011(
    hh_id,
    kind_zwischen_0_6,
    kind_zwischen_7_13,
    kind_zwischen_14_24,
    arbeitsl_geld_2_params,
):
    per_child = (
        arbeitsl_geld_2_params["regelsatz"][6] * kind_zwischen_0_6
        + arbeitsl_geld_2_params["regelsatz"][5] * kind_zwischen_7_13
        + arbeitsl_geld_2_params["regelsatz"][4] * kind_zwischen_14_24
    )

    return per_child.groupby(hh_id).sum()


def regelsatz_m_hh_bis_2010(
    anz_erwachsene_hh,
    alleinerziehenden_mehrbedarf_hh,
    kindersatz_m_hh,
    arbeitsl_geld_2_params,
):
    data = np.where(
        anz_erwachsene_hh == 1,
        arbeitsl_geld_2_params["regelsatz"] * (1 + alleinerziehenden_mehrbedarf_hh),
        arbeitsl_geld_2_params["regelsatz"]
        * (
            (2 + alleinerziehenden_mehrbedarf_hh)
            * arbeitsl_geld_2_params["anteil_regelsatz"]["zwei_erwachsene"]
            + (anz_erwachsene_hh - 2).clip(lower=0)
            * arbeitsl_geld_2_params["anteil_regelsatz"]["weitere_erwachsene"]
        ),
    )

    return kindersatz_m_hh + data


def regelsatz_m_hh_ab_2011(
    anz_erwachsene_hh,
    alleinerziehenden_mehrbedarf_hh,
    kindersatz_m_hh,
    arbeitsl_geld_2_params,
):
    data = np.where(
        anz_erwachsene_hh == 1,
        arbeitsl_geld_2_params["regelsatz"][1] * (1 + alleinerziehenden_mehrbedarf_hh),
        arbeitsl_geld_2_params["regelsatz"][2] * (2 + alleinerziehenden_mehrbedarf_hh)
        + (
            arbeitsl_geld_2_params["regelsatz"][3]
            * (anz_erwachsene_hh - 2).clip(lower=0)
        ),
    )

    return kindersatz_m_hh + data<|MERGE_RESOLUTION|>--- conflicted
+++ resolved
@@ -1,7 +1,6 @@
 import numpy as np
 
 
-<<<<<<< HEAD
 def arbeitsl_geld_2_m_hh(
     arbeitsl_geld_2_m_minus_eink_hh,
     wohngeld_vorrang_hh,
@@ -21,11 +20,7 @@
 
 
 def regelbedarf_m_hh(regelsatz_m_hh, kost_unterk_m_hh):
-    """
-=======
-def regelbedarf_m(regelsatz_m, kost_unterk_m):
     """Basic monthly subsistence level, including cost of dwelling.
->>>>>>> d672a6d2
 
     Parameters
     ----------
