Changes
^^^^^^^

This is a record of all past ``gettsim`` releases and what went into them in reverse
chronological order. We follow `semantic versioning <https://semver.org/>`_ and all
releases are available on `Anaconda.org <https://anaconda.org/gettsim/gettsim>`_.

0.3.0 - tbd
-----------

* Cleanup of ALG II parameters and documentation (:ghuser:`mjbloemer`)
* Break up params.yaml into group-level files (:ghuser:`MaxBlesch`)
* Corrected income deductions for additional child benefit (:ghuser:`Eric-Sommer`)
* Implemented "Starke-Familien-Gesetz" from July 2019 on child benefits
  (:ghuser:`Eric-Sommer`)
* Remove child specific ALG II withdrawal and refactoring of ALG II
  (:ghuser:`MaxBlesch`, :ghuser:`mjbloemer`)
* Add ALG II transfer withdrawal 2005-01-01 to 2005-09-30
  (:ghuser:`mjbloemer`, :ghuser:`MaxBlesch`)
* Child tax allowance modelled as two separate items. (:ghuser:`Eric-Sommer`)
* Alimony advance payment (*Unterhaltsvorschuss*) now modelled more in line
  with the law (:ghuser:`Eric-Sommer`)
<<<<<<< HEAD
* Fix Soli 1991 calculation, improve Soli 1995 calculation, add 2021 Soli
  parameters (:ghuser:`mjbloemer`)

=======
* Implement Art. 3 of *Familienentlastungsgesetz* on income tax tariff and child tax
  allowance becoming effective in 2020
>>>>>>> 15a8aa44


0.2.1 - 2019-11-20
------------------

* Fix error with real SOEP data and "Wohngeld" for households with more than 12
  household members (:ghuser:`Eric-Sommer`, :ghuser:`MaxBlesch`)
* Better description of required input and output columns (:ghuser:`MaxBlesch`,
  :ghuser:`Eric-Sommer`)
* Fix dependencies for conda package  (:ghuser:`tobiasraabe`)
* Fill changelog and include in docs (:ghuser:`tobiasraabe`, :ghuser:`hmgaudecker`)
* Add maintenance section to website (:ghuser:`tobiasraabe`)


0.2.0 - 2019-11-06
------------------

This will be the initial release of ``gettsim``.

* Set up as a conda-installable package (:ghuser:`tobiasraabe`)
* Migration of the parameter database from xls to yaml (:ghuser:`mjbloemer`,
  :ghuser:`MaxBlesch`)
* Migration of test parameters from xls to csv (:ghuser:`MaxBlesch`,
  :ghuser:`tobiasraabe`)
* Get the main entry point to work, change interface (:ghuser:`MaxBlesch`, janosg,
  :ghuser:`Eric-Sommer`, :ghuser:`hmgaudecker`, :ghuser:`tobiasraabe`)
* Tax and transfer module uses apply instead of loops (:ghuser:`MaxBlesch`,
  :ghuser:`hmgaudecker`)
* Correct tax treatment of child care costs (:ghuser:`Eric-Sommer`)
* Improve calculation of housing allowance (:ghuser:`Eric-Sommer`)


0.1 and prior work - 2019-09-30
-------------------------------

Most code written by :ghuser:`Eric-Sommer` based on `IZAΨMOD <https://www.iza.org/
publications/dp/8553/documentation-izapsmod-v30-the-iza-policy-simulation-model>`_, a
policy microsimulation model developed at `IZA <https://www.iza.org>`_.<|MERGE_RESOLUTION|>--- conflicted
+++ resolved
@@ -20,14 +20,10 @@
 * Child tax allowance modelled as two separate items. (:ghuser:`Eric-Sommer`)
 * Alimony advance payment (*Unterhaltsvorschuss*) now modelled more in line
   with the law (:ghuser:`Eric-Sommer`)
-<<<<<<< HEAD
+* Implement Art. 3 of *Familienentlastungsgesetz* on income tax tariff and child tax
+  allowance becoming effective in 2020
 * Fix Soli 1991 calculation, improve Soli 1995 calculation, add 2021 Soli
   parameters (:ghuser:`mjbloemer`)
-
-=======
-* Implement Art. 3 of *Familienentlastungsgesetz* on income tax tariff and child tax
-  allowance becoming effective in 2020
->>>>>>> 15a8aa44
 
 
 0.2.1 - 2019-11-20
